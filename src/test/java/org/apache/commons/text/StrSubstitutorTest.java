--- conflicted
+++ resolved
@@ -739,13 +739,8 @@
 
     @Test
     public void testReplaceInTakingTwoAndThreeIntsReturningFalse() {
-<<<<<<< HEAD
-        Map<String, Object> hashMap = new HashMap<String, Object>();
-        StrLookup.MapStrLookup<Object> strLookup_MapStrLookup = new StrLookup.MapStrLookup<Object>(hashMap);
-=======
         Map<String, Object> hashMap = new HashMap<>();
         StrLookup.MapStrLookup<Object> strLookup_MapStrLookup = new StrLookup.MapStrLookup<>(hashMap);
->>>>>>> 6773be0a
         StrMatcher strMatcher = StrMatcher.tabMatcher();
         StrSubstitutor strSubstitutor = new StrSubstitutor(strLookup_MapStrLookup, strMatcher, strMatcher, 'b', strMatcher);
 
@@ -766,12 +761,7 @@
 
     @Test
     public void testReplaceInTakingStringBufferWithNonNull() {
-<<<<<<< HEAD
-        Map<String, String> map = new HashMap<String, String>();
-        StrSubstitutor strSubstitutor = new StrSubstitutor(map, "WV@i#y?N*[", "WV@i#y?N*[", '*');
-=======
         StrSubstitutor strSubstitutor = new StrSubstitutor(new HashMap<String, String>(), "WV@i#y?N*[", "WV@i#y?N*[", '*');
->>>>>>> 6773be0a
 
         assertFalse(strSubstitutor.isPreserveEscapes());
         assertFalse(strSubstitutor.replaceIn(new StringBuffer("WV@i#y?N*[")));
@@ -780,13 +770,8 @@
 
     @Test
     public void testCreatesStrSubstitutorTakingStrLookupAndCallsReplaceTakingTwoAndThreeInts() {
-<<<<<<< HEAD
-        Map<String, CharacterPredicates> map = new HashMap<String, CharacterPredicates>();
-        StrLookup.MapStrLookup<CharacterPredicates> strLookup_MapStrLookup = new StrLookup.MapStrLookup<CharacterPredicates>(map);
-=======
         Map<String, CharacterPredicates> map = new HashMap<>();
         StrLookup.MapStrLookup<CharacterPredicates> strLookup_MapStrLookup = new StrLookup.MapStrLookup<>(map);
->>>>>>> 6773be0a
         StrSubstitutor strSubstitutor = new StrSubstitutor(strLookup_MapStrLookup);
 
         assertNull(strSubstitutor.replace((CharSequence) null, 0, 0));
@@ -802,29 +787,14 @@
         assertEquals('$', strSubstitutor.getEscapeChar());
     }
 
-<<<<<<< HEAD
-    @Test  //I consider this to be a defect.
-    public void testReplaceTakingThreeArgumentsThrowsNullPointerException() {
-        try {
-            StrSubstitutor.replace(null, (Properties) null);
-            fail("Expecting exception: NullPointerException");
-        } catch (NullPointerException e) {
-            assertEquals(StrSubstitutor.class.getName(), e.getStackTrace()[0].getClassName());
-        }
-=======
     @Test(expected=NullPointerException.class)
     public void testReplaceTakingThreeArgumentsThrowsNullPointerException() {
         StrSubstitutor.replace(null, (Properties) null);
->>>>>>> 6773be0a
     }
 
     @Test
     public void testReplaceInTakingStringBuilderWithNull() {
-<<<<<<< HEAD
-        Map<String, Object> map = new HashMap<String, Object>();
-=======
         Map<String, Object> map = new HashMap<>();
->>>>>>> 6773be0a
         StrSubstitutor strSubstitutor = new StrSubstitutor(map, "", "", 'T', "K+<'f");
 
         assertFalse(strSubstitutor.replaceIn((StringBuilder) null));
