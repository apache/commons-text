--- conflicted
+++ resolved
@@ -346,21 +346,7 @@
         values.put("animal.2", "mouse");
         values.put("species", "2");
         final StringSubstitutor sub = new StringSubstitutor(values);
-<<<<<<< HEAD
-        sub.setFailOnUndefinedVariable(true);
-
-        assertThatIllegalArgumentException().isThrownBy(() ->
-        sub.replace("The ${animal.${species}} jumps over the ${target}.")).
-        withMessage("Not able to resolve all variables.");
-
-        assertThatIllegalArgumentException().isThrownBy(() ->
-        sub.replace("The ${animal.${species:-1}} jumps over the ${target}.")).
-        withMessage("Not able to resolve all variables.");
-
-        assertThatIllegalArgumentException().isThrownBy(() ->
-        sub.replace("The ${test:-statement} is a sample for missing ${unknown}.")).
-        withMessage("Not able to resolve all variables.");
-=======
+
         sub.setEnableUndefinedVariableException(true);
 
         assertThatIllegalArgumentException().isThrownBy(() ->
@@ -374,7 +360,6 @@
         assertThatIllegalArgumentException().isThrownBy(() ->
         sub.replace("The ${test:-statement} is a sample for missing ${unknown}.")).
         withMessage("Cannot resolve variable 'unknown' (enableSubstitutionInVariables=false).");
->>>>>>> f0ae79e4
 
         //if default value is available, exception will not be thrown
         assertEquals("The statement is a sample for missing variable.",
@@ -398,11 +383,8 @@
         values.put("word", "variable");
         values.put("testok.2", "statement");
         final StringSubstitutor sub = new StringSubstitutor(values);
-<<<<<<< HEAD
-        sub.setFailOnUndefinedVariable(true);
-=======
+
         sub.setEnableUndefinedVariableException(true);
->>>>>>> f0ae79e4
         sub.setEnableSubstitutionInVariables(true);
 
         assertEquals("The mouse jumps over the lazy dog.",
@@ -414,20 +396,12 @@
         //exception is thrown here because variable with name test.1 is missing
         assertThatIllegalArgumentException().isThrownBy(() ->
         sub.replace("The ${test.${statement}} is a sample for missing ${word}.")).
-<<<<<<< HEAD
-        withMessage("Not able to resolve all variables.");
-=======
         withMessage("Cannot resolve variable 'statement' (enableSubstitutionInVariables=true).");
->>>>>>> f0ae79e4
 
         //exception is thrown here because variable with name test.2 is missing
         assertThatIllegalArgumentException().isThrownBy(() ->
         sub.replace("The ${test.${statement.${recursive}}} is a sample for missing ${word}.")).
-<<<<<<< HEAD
-        withMessage("Not able to resolve all variables.");
-=======
         withMessage("Cannot resolve variable 'test.2' (enableSubstitutionInVariables=true).");
->>>>>>> f0ae79e4
 
         assertEquals("The statement is a sample for missing variable.",
                 sub.replace("The ${testok.${statement.${recursive}}} is a sample for missing ${word}."));
