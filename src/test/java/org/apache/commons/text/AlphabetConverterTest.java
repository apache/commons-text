--- conflicted
+++ resolved
@@ -29,10 +29,6 @@
 
 import static org.junit.Assert.assertEquals;
 import static org.junit.Assert.assertFalse;
-<<<<<<< HEAD
-import static org.junit.Assert.fail;
-=======
->>>>>>> 6773be0a
 
 /**
  * Unit tests for {@link AlphabetConverter}.
@@ -211,26 +207,13 @@
         }
     }
 
-<<<<<<< HEAD
-    @Test
-=======
     @Test(expected=IllegalArgumentException.class)
->>>>>>> 6773be0a
     public void testCreateConverterFromCharsWithNullAndNull() {
         Character[] characterArray = new Character[2];
         characterArray[0] = Character.valueOf('$');
         characterArray[1] = characterArray[0];
 
-<<<<<<< HEAD
-        try {
-            AlphabetConverter.createConverterFromChars(characterArray, null, null);
-            fail("Expecting exception: IllegalArgumentException");
-        } catch (IllegalArgumentException e) {
-            assertEquals(AlphabetConverter.class.getName(), e.getStackTrace()[0].getClassName());
-        }
-=======
         AlphabetConverter.createConverterFromChars(characterArray, null, null);
->>>>>>> 6773be0a
     }
 
     @Test
@@ -245,11 +228,7 @@
 
     @Test
     public void testCreateConverterFromMapAndEquals() {
-<<<<<<< HEAD
-        Map<Integer, String> hashMap = new HashMap<Integer, String>();
-=======
         Map<Integer, String> hashMap = new HashMap<>();
->>>>>>> 6773be0a
         AlphabetConverter alphabetConverter = AlphabetConverter.createConverterFromMap(hashMap);
         hashMap.put(0, "CtDs");
         AlphabetConverter alphabetConverterTwo = AlphabetConverter.createConverterFromMap(hashMap);
@@ -265,11 +244,7 @@
         characterArray[0] = character;
         characterArray[1] = character;
         AlphabetConverter alphabetConverter = AlphabetConverter.createConverterFromChars(characterArray, characterArray, characterArray);
-<<<<<<< HEAD
-        Map<Integer, String> map = new HashMap<Integer, String>();
-=======
         Map<Integer, String> map = new HashMap<>();
->>>>>>> 6773be0a
         AlphabetConverter alphabetConverterTwo = AlphabetConverter.createConverterFromMap(map);
 
         assertEquals(1, alphabetConverterTwo.getEncodedCharLength());
@@ -298,11 +273,7 @@
 
     @Test
     public void testDecodeReturningNull() throws UnsupportedEncodingException {
-<<<<<<< HEAD
-        Map<Integer, String> map = new HashMap<Integer, String>();
-=======
         Map<Integer, String> map = new HashMap<>();
->>>>>>> 6773be0a
         AlphabetConverter alphabetConverter = AlphabetConverter.createConverterFromMap(map);
         alphabetConverter.decode(null);
 
