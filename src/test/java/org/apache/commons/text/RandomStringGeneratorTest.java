--- conflicted
+++ resolved
@@ -215,13 +215,6 @@
     }
 
     @Test
-<<<<<<< HEAD
-    public void testSelectFromNullCharVarargs() {
-        final int length = 5;
-        final RandomStringGenerator generator = new RandomStringGenerator.Builder().selectFrom(null).build();
-        final String randomText = generator.generate(length);
-        assertThat(codePointLength(randomText)).isEqualTo(length);
-=======
     public void testSelectFromCharVarargs2() {
         final String str = "abcde";
         // @formatter:off
@@ -255,7 +248,6 @@
         for (final char c : randomText.toCharArray()) {
             assertTrue(c >= Character.MIN_CODE_POINT && c <= Character.MAX_CODE_POINT);
         }
->>>>>>> a020a669
     }
 
     @Test
