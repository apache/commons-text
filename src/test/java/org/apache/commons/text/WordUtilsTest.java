--- conflicted
+++ resolved
@@ -418,7 +418,6 @@
         assertEquals(expect, WordUtils.swapCase(test));
     }
 
-<<<<<<< HEAD
     // -----------------------------------------------------------------------
     @Test
     public void testAbbreviateForNullAndEmptyString() {
@@ -466,14 +465,14 @@
         assertEquals("01234-", WordUtils.abbreviate("01234 56789", 5, 10, "-"));
         assertEquals("01 23 45 67abc", WordUtils.abbreviate("01 23 45 67 89", 9, -1, "abc"));
         assertEquals("01 23 45 6", WordUtils.abbreviate("01 23 45 67 89", 9, 10, ""));
-=======
+
     @Test
     public void testLANG1292() throws Exception {
         // Prior to fix, this was throwing StringIndexOutOfBoundsException
         WordUtils.wrap("aaaaaaaaaaaaaaaaaaaaaaaaaaaaaaaaaaaaaaaaaaa "
                 + "aaaaaaaaaaaaaaaaaaaaaaaaaaaaaaaaaaaaaaaaaaa "
                 + "aaaaaaaaaaaaaaaaaaaaaaaaaaaaaaaaa",70);
->>>>>>> d4890a89
+
     }
 
 }