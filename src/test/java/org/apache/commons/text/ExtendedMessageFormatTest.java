/*
 * Licensed to the Apache Software Foundation (ASF) under one or more
 * contributor license agreements.  See the NOTICE file distributed with
 * this work for additional information regarding copyright ownership.
 * The ASF licenses this file to You under the Apache License, Version 2.0
 * (the "License"); you may not use this file except in compliance with
 * the License.  You may obtain a copy of the License at
 * 
 *      http://www.apache.org/licenses/LICENSE-2.0
 * 
 * Unless required by applicable law or agreed to in writing, software
 * distributed under the License is distributed on an "AS IS" BASIS,
 * WITHOUT WARRANTIES OR CONDITIONS OF ANY KIND, either express or implied.
 * See the License for the specific language governing permissions and
 * limitations under the License.
 */
package org.apache.commons.text;

import org.junit.Test;
import org.junit.Before;
import static org.junit.Assert.*;

import java.text.DateFormat;
import java.text.FieldPosition;
import java.text.Format;
import java.text.MessageFormat;
import java.text.NumberFormat;
import java.text.ParsePosition;
import java.util.Arrays;
import java.util.Calendar;
import java.util.Collections;
import java.util.HashMap;
import java.util.HashSet;
import java.util.Locale;
import java.util.Map;

/**
 * Test case for {@link ExtendedMessageFormat}.
 */
public class ExtendedMessageFormatTest {

    private final Map<String, FormatFactory> registry = new HashMap<>();

    @Before
    public void setUp() throws Exception {
        registry.put("lower", new LowerCaseFormatFactory());
        registry.put("upper", new UpperCaseFormatFactory());
    }

    /**
     * Test extended formats.
     */
    @Test
    public void testExtendedFormats() {
        final String pattern = "Lower: {0,lower} Upper: {1,upper}";
        final ExtendedMessageFormat emf = new ExtendedMessageFormat(pattern, registry);
        assertEquals("TOPATTERN", pattern, emf.toPattern());
        assertEquals("Lower: foo Upper: BAR", emf.format(new Object[] {"foo", "bar"}));
        assertEquals("Lower: foo Upper: BAR", emf.format(new Object[] {"Foo", "Bar"}));
        assertEquals("Lower: foo Upper: BAR", emf.format(new Object[] {"FOO", "BAR"}));
        assertEquals("Lower: foo Upper: BAR", emf.format(new Object[] {"FOO", "bar"}));
        assertEquals("Lower: foo Upper: BAR", emf.format(new Object[] {"foo", "BAR"}));
    }

    /**
     * Test Bug LANG-477 - out of memory error with escaped quote
     */
    @Test
    public void testEscapedQuote_LANG_477() {
        final String pattern = "it''s a {0,lower} 'test'!";
        final ExtendedMessageFormat emf = new ExtendedMessageFormat(pattern, registry);
        assertEquals("it's a dummy test!", emf.format(new Object[] {"DUMMY"}));
    }

    /**
     * Test Bug LANG-917 - IndexOutOfBoundsException and/or infinite loop when using a choice pattern
     */
    @Test
    public void testEmbeddedPatternInChoice() {
        final String pattern = "Hi {0,lower}, got {1,choice,0#none|1#one|1<{1,number}}, {2,upper}!";
        final ExtendedMessageFormat emf = new ExtendedMessageFormat(pattern, registry);
        assertEquals(emf.format(new Object[] {"there", 3, "great"}), "Hi there, got 3, GREAT!");
    }

    /**
     * Test Bug LANG-948 - Exception while using ExtendedMessageFormat and escaping braces
     */
    @Test
    public void testEscapedBraces_LANG_948() {
        // message without placeholder because braces are escaped by quotes
        final String pattern = "Message without placeholders '{}'";
        final ExtendedMessageFormat emf = new ExtendedMessageFormat(pattern, registry);
        assertEquals("Message without placeholders {}", emf.format(new Object[] {"DUMMY"}));

        // message with placeholder because quotes are escaped by quotes
        final String pattern2 = "Message with placeholder ''{0}''";
        final ExtendedMessageFormat emf2 = new ExtendedMessageFormat(pattern2, registry);
        assertEquals("Message with placeholder 'DUMMY'", emf2.format(new Object[] {"DUMMY"}));
    }

    /**
     * Test extended and built in formats.
     */
    @Test
    public void testExtendedAndBuiltInFormats() {
        final Calendar cal = Calendar.getInstance();
        cal.set(2007, Calendar.JANUARY, 23, 18, 33, 05);
        final Object[] args = new Object[] {"John Doe", cal.getTime(), Double.valueOf("12345.67")};
        final String builtinsPattern = "DOB: {1,date,short} Salary: {2,number,currency}";
        final String extendedPattern = "Name: {0,upper} ";
        final String pattern = extendedPattern + builtinsPattern;

        final HashSet<Locale> testLocales = new HashSet<>();
        testLocales.addAll(Arrays.asList(DateFormat.getAvailableLocales()));
        testLocales.retainAll(Arrays.asList(NumberFormat.getAvailableLocales()));
        testLocales.add(null);

        for (final Locale locale : testLocales) {
            final MessageFormat builtins = createMessageFormat(builtinsPattern, locale);
            final String expectedPattern = extendedPattern + builtins.toPattern();
            DateFormat df = null;
            NumberFormat nf = null;
            ExtendedMessageFormat emf = null;
            if (locale == null) {
                df = DateFormat.getDateInstance(DateFormat.SHORT);
                nf = NumberFormat.getCurrencyInstance();
                emf = new ExtendedMessageFormat(pattern, registry);
            } else {
                df = DateFormat.getDateInstance(DateFormat.SHORT, locale);
                nf = NumberFormat.getCurrencyInstance(locale);
                emf = new ExtendedMessageFormat(pattern, locale, registry);
            }
            final StringBuilder expected = new StringBuilder();
            expected.append("Name: ");
            expected.append(args[0].toString().toUpperCase());
            expected.append(" DOB: ");
            expected.append(df.format(args[1]));
            expected.append(" Salary: ");
            expected.append(nf.format(args[2]));
            assertEquals("pattern comparison for locale " + locale, expectedPattern, emf.toPattern());
            assertEquals(String.valueOf(locale), expected.toString(), emf.format(args));
        }
    }

//    /**
//     * Test extended formats with choice format.
//     *
//     * NOTE: FAILING - currently sub-formats not supported
//     */
//    public void testExtendedWithChoiceFormat() {
//        String pattern = "Choice: {0,choice,1.0#{1,lower}|2.0#{1,upper}}";
//        ExtendedMessageFormat emf = new ExtendedMessageFormat(pattern, registry);
//        assertPatterns(null, pattern, emf.toPattern());
//        try {
//            assertEquals("one", emf.format(new Object[] {Integer.valueOf(1), "ONE"}));
//            assertEquals("TWO", emf.format(new Object[] {Integer.valueOf(2), "two"}));
//        } catch (IllegalArgumentException e) {
//            // currently sub-formats not supported
//        }
//    }

//    /**
//     * Test mixed extended and built-in formats with choice format.
//     *
//     * NOTE: FAILING - currently sub-formats not supported
//     */
//    public void testExtendedAndBuiltInWithChoiceFormat() {
//        String pattern = "Choice: {0,choice,1.0#{0} {1,lower} {2,number}|2.0#{0} {1,upper} {2,number,currency}}";
//        Object[] lowArgs  = new Object[] {Integer.valueOf(1), "Low",  Double.valueOf("1234.56")};
//        Object[] highArgs = new Object[] {Integer.valueOf(2), "High", Double.valueOf("9876.54")};
//        Locale[] availableLocales = ChoiceFormat.getAvailableLocales();
//        Locale[] testLocales = new Locale[availableLocales.length + 1];
//        testLocales[0] = null;
//        System.arraycopy(availableLocales, 0, testLocales, 1, availableLocales.length);
//        for (int i = 0; i < testLocales.length; i++) {
//            NumberFormat nf = null;
//            NumberFormat cf = null;
//            ExtendedMessageFormat emf = null;
//            if (testLocales[i] == null) {
//                nf = NumberFormat.getNumberInstance();
//                cf = NumberFormat.getCurrencyInstance();
//                emf = new ExtendedMessageFormat(pattern, registry);
//            } else {
//                nf = NumberFormat.getNumberInstance(testLocales[i]);
//                cf = NumberFormat.getCurrencyInstance(testLocales[i]);
//                emf = new ExtendedMessageFormat(pattern, testLocales[i], registry);
//            }
//            assertPatterns(null, pattern, emf.toPattern());
//            try {
//                String lowExpected = lowArgs[0] + " low "    + nf.format(lowArgs[2]);
//                String highExpected = highArgs[0] + " HIGH "  + cf.format(highArgs[2]);
//                assertEquals(lowExpected,  emf.format(lowArgs));
//                assertEquals(highExpected, emf.format(highArgs));
//            } catch (IllegalArgumentException e) {
//                // currently sub-formats not supported
//            }
//        }
//    }

    /**
     * Test the built in choice format.
     */
    @Test
    public void testBuiltInChoiceFormat() {
        final Object[] values = new Number[] {Integer.valueOf(1), Double.valueOf("2.2"), Double.valueOf("1234.5")};
        String choicePattern = null;
        final Locale[] availableLocales = NumberFormat.getAvailableLocales();

        choicePattern = "{0,choice,1#One|2#Two|3#Many {0,number}}";
        for (final Object value : values) {
            checkBuiltInFormat(value + ": " + choicePattern, new Object[] {value}, availableLocales);
        }

        choicePattern = "{0,choice,1#''One''|2#\"Two\"|3#''{Many}'' {0,number}}";
        for (final Object value : values) {
            checkBuiltInFormat(value + ": " + choicePattern, new Object[] {value}, availableLocales);
        }
    }

    /**
     * Test the built in date/time formats
     */
    @Test
    public void testBuiltInDateTimeFormat() {
        final Calendar cal = Calendar.getInstance();
        cal.set(2007, Calendar.JANUARY, 23, 18, 33, 05);
        final Object[] args = new Object[] {cal.getTime()};
        final Locale[] availableLocales = DateFormat.getAvailableLocales();

        checkBuiltInFormat("1: {0,date,short}",    args, availableLocales);
        checkBuiltInFormat("2: {0,date,medium}",   args, availableLocales);
        checkBuiltInFormat("3: {0,date,long}",     args, availableLocales);
        checkBuiltInFormat("4: {0,date,full}",     args, availableLocales);
        checkBuiltInFormat("5: {0,date,d MMM yy}", args, availableLocales);
        checkBuiltInFormat("6: {0,time,short}",    args, availableLocales);
        checkBuiltInFormat("7: {0,time,medium}",   args, availableLocales);
        checkBuiltInFormat("8: {0,time,long}",     args, availableLocales);
        checkBuiltInFormat("9: {0,time,full}",     args, availableLocales);
        checkBuiltInFormat("10: {0,time,HH:mm}",   args, availableLocales);
        checkBuiltInFormat("11: {0,date}",         args, availableLocales);
        checkBuiltInFormat("12: {0,time}",         args, availableLocales);
    }

    @Test
    public void testOverriddenBuiltinFormat() {
        final Calendar cal = Calendar.getInstance();
        cal.set(2007, Calendar.JANUARY, 23);
        final Object[] args = new Object[] {cal.getTime()};
        final Locale[] availableLocales = DateFormat.getAvailableLocales();
        final Map<String, ? extends FormatFactory> dateRegistry = Collections.singletonMap("date", new OverrideShortDateFormatFactory());

        //check the non-overridden builtins:
        checkBuiltInFormat("1: {0,date}", dateRegistry,          args, availableLocales);
        checkBuiltInFormat("2: {0,date,medium}", dateRegistry,   args, availableLocales);
        checkBuiltInFormat("3: {0,date,long}", dateRegistry,     args, availableLocales);
        checkBuiltInFormat("4: {0,date,full}", dateRegistry,     args, availableLocales);
        checkBuiltInFormat("5: {0,date,d MMM yy}", dateRegistry, args, availableLocales);

        //check the overridden format:
        for (int i = -1; i < availableLocales.length; i++) {
            final Locale locale = i < 0 ? null : availableLocales[i];
            final MessageFormat dateDefault = createMessageFormat("{0,date}", locale);
            final String pattern = "{0,date,short}";
            final ExtendedMessageFormat dateShort = new ExtendedMessageFormat(pattern, locale, dateRegistry);
            assertEquals("overridden date,short format", dateDefault.format(args), dateShort.format(args));
            assertEquals("overridden date,short pattern", pattern, dateShort.toPattern());
        }
    }

    /**
     * Test the built in number formats.
     */
    @Test
    public void testBuiltInNumberFormat() {
        final Object[] args = new Object[] {Double.valueOf("6543.21")};
        final Locale[] availableLocales = NumberFormat.getAvailableLocales();
        checkBuiltInFormat("1: {0,number}",            args, availableLocales);
        checkBuiltInFormat("2: {0,number,integer}",    args, availableLocales);
        checkBuiltInFormat("3: {0,number,currency}",   args, availableLocales);
        checkBuiltInFormat("4: {0,number,percent}",    args, availableLocales);
        checkBuiltInFormat("5: {0,number,00000.000}",  args, availableLocales);
    }

    /**
     * Test equals() and hashcode.
     */
    @Test
    public void testEqualsHashcode() {
        final Map<String, ? extends FormatFactory> fmtRegistry = Collections.singletonMap("testfmt", new LowerCaseFormatFactory());
        final Map<String, ? extends FormatFactory> otherRegitry = Collections.singletonMap("testfmt", new UpperCaseFormatFactory());

        final String pattern = "Pattern: {0,testfmt}";
        final ExtendedMessageFormat emf = new ExtendedMessageFormat(pattern, Locale.US, fmtRegistry);

        ExtendedMessageFormat other = null;

        // Same object
        assertTrue("same, equals()",   emf.equals(emf));
        assertTrue("same, hashcode()", emf.hashCode() == emf.hashCode());

        assertFalse("null, equals", emf.equals(null));

        // Equal Object
        other = new ExtendedMessageFormat(pattern, Locale.US, fmtRegistry);
        assertTrue("equal, equals()",   emf.equals(other));
        assertTrue("equal, hashcode()", emf.hashCode() == other.hashCode());

        // Different Class
        other = new OtherExtendedMessageFormat(pattern, Locale.US, fmtRegistry);
        assertFalse("class, equals()",  emf.equals(other));
        assertTrue("class, hashcode()", emf.hashCode() == other.hashCode()); // same hashcode

        // Different pattern
        other = new ExtendedMessageFormat("X" + pattern, Locale.US, fmtRegistry);
        assertFalse("pattern, equals()",   emf.equals(other));
        assertFalse("pattern, hashcode()", emf.hashCode() == other.hashCode());

        // Different registry
        other = new ExtendedMessageFormat(pattern, Locale.US, otherRegitry);
        assertFalse("registry, equals()",   emf.equals(other));
        assertFalse("registry, hashcode()", emf.hashCode() == other.hashCode());

        // Different Locale
        other = new ExtendedMessageFormat(pattern, Locale.FRANCE, fmtRegistry);
        assertFalse("locale, equals()",  emf.equals(other));
        assertTrue("locale, hashcode()", emf.hashCode() == other.hashCode()); // same hashcode
    }

    /**
     * Test a built in format for the specified Locales, plus <code>null</code> Locale.
     * @param pattern MessageFormat pattern
     * @param args MessageFormat arguments
     * @param locales to test
     */
    private void checkBuiltInFormat(final String pattern, final Object[] args, final Locale[] locales) {
        checkBuiltInFormat(pattern, null, args, locales);
    }

    /**
     * Test a built in format for the specified Locales, plus <code>null</code> Locale.
     * @param pattern MessageFormat pattern
     * @param fmtRegistry FormatFactory registry to use
     * @param args MessageFormat arguments
     * @param locales to test
     */
    private void checkBuiltInFormat(final String pattern, final Map<String, ?> fmtRegistry, final Object[] args, final Locale[] locales) {
        checkBuiltInFormat(pattern, fmtRegistry, args, (Locale) null);
        for (final Locale locale : locales) {
            checkBuiltInFormat(pattern, fmtRegistry, args, locale);
        }
    }

    /**
     * Create an ExtendedMessageFormat for the specified pattern and locale and check the
     * formated output matches the expected result for the parameters.
     * @param pattern string
     * @param registryUnused map (currently unused)
     * @param args Object[]
     * @param locale Locale
     */
    private void checkBuiltInFormat(final String pattern, final Map<String, ?> registryUnused, final Object[] args, final Locale locale) {
        final StringBuilder buffer = new StringBuilder();
        buffer.append("Pattern=[");
        buffer.append(pattern);
        buffer.append("], locale=[");
        buffer.append(locale);
        buffer.append("]");
        final MessageFormat mf = createMessageFormat(pattern, locale);
        // System.out.println(buffer + ", result=[" + mf.format(args) +"]");
        ExtendedMessageFormat emf = null;
        if (locale == null) {
            emf = new ExtendedMessageFormat(pattern);
        } else {
            emf = new ExtendedMessageFormat(pattern, locale);
        }
        assertEquals("format "    + buffer.toString(), mf.format(args), emf.format(args));
        assertEquals("toPattern " + buffer.toString(), mf.toPattern(), emf.toPattern());
    }

    /**
     * Replace MessageFormat(String, Locale) constructor (not available until JDK 1.4).
     * @param pattern string
     * @param locale Locale
     * @return MessageFormat
     */
    private MessageFormat createMessageFormat(final String pattern, final Locale locale) {
        final MessageFormat result = new MessageFormat(pattern);
        if (locale != null) {
            result.setLocale(locale);
            result.applyPattern(pattern);
        }
        return result;
    }

    @Test(expected = UnsupportedOperationException.class)
    public void testSetFormatIsUnsupported() {
        final ExtendedMessageFormat emf = new ExtendedMessageFormat("");
        emf.setFormat(0, new LowerCaseFormat());
    }

    @Test(expected = UnsupportedOperationException.class)
    public void testSetFormatByArgumentIndexIsUnsupported() {
        final ExtendedMessageFormat emf = new ExtendedMessageFormat("");
        emf.setFormatByArgumentIndex(0, new LowerCaseFormat());
    }

    @Test(expected = UnsupportedOperationException.class)
    public void testSetFormatsIsUnsupported() {
        final ExtendedMessageFormat emf = new ExtendedMessageFormat("");
        emf.setFormats(new Format[]{new LowerCaseFormat(), new UpperCaseFormat()});
    }

    @Test(expected = UnsupportedOperationException.class)
    public void testSetFormatsByArgumentIndex() {
        final ExtendedMessageFormat emf = new ExtendedMessageFormat("");
        emf.setFormatsByArgumentIndex(new Format[]{new LowerCaseFormat(), new UpperCaseFormat()});
    }

<<<<<<< HEAD
    @Test
    public void testFailsToCreateExtendedMessageFormatTakingTwoArgumentsThrowsIllegalArgumentExceptionOne() {
        Map<String, FormatFactory> map = new HashMap();

        try {
            new ExtendedMessageFormat("agdXdkR;T1{9 ^,LzXf?", map);
            fail("Expecting exception: IllegalArgumentException");
        } catch (IllegalArgumentException e) {
            assertEquals(ExtendedMessageFormat.class.getName(),  e.getStackTrace()[0].getClassName());
        }
    }

    @Test
    public void testFailsToCreateExtendedMessageFormatTakingTwoArgumentsThrowsIllegalArgumentExceptionTwo() {
        Map<String, FormatFactory> map = new HashMap();

        try {
            new ExtendedMessageFormat("a5XdkR;T1{9 ,LzXf?", map);
            fail("Expecting exception: IllegalArgumentException");
        } catch (IllegalArgumentException e) {
            assertEquals(ExtendedMessageFormat.class.getName(),  e.getStackTrace()[0].getClassName());
        }
    }

    @Test
    public void testFailsToCreateExtendedMessageFormatTakingTwoArgumentsThrowsIllegalArgumentExceptionThree() {
        Map<String, FormatFactory> map = new HashMap();

        try {
            new ExtendedMessageFormat("9jLh_D9{ ", map);
            fail("Expecting exception: IllegalArgumentException");
        } catch (IllegalArgumentException e) {
            assertEquals(ExtendedMessageFormat.class.getName(), e.getStackTrace()[0].getClassName());
        }
    }

    @Test
    public void testFailsToCreateExtendedMessageFormatTakingTwoArgumentsThrowsIllegalArgumentExceptionFour() {
        Map<String, FormatFactory> map = new HashMap();

        try {
            new ExtendedMessageFormat("RD,nXhM{}{", map);
            fail("Expecting exception: IllegalArgumentException");
        } catch (IllegalArgumentException e) {
            assertEquals(ExtendedMessageFormat.class.getName(),  e.getStackTrace()[0].getClassName());
        }
    }

    @Test
    public void testFailsToCreateExtendedMessageFormatTakingTwoArgumentsThrowsIllegalArgumentExceptionFive() {
        Map<String, FormatFactory> map = new HashMap();

        try {
            new ExtendedMessageFormat("j/[_D9{0,\"&'+0o", map);
            fail("Expecting exception: IllegalArgumentException");
        } catch (IllegalArgumentException e) {
            assertEquals(ExtendedMessageFormat.class.getName(),  e.getStackTrace()[0].getClassName());
        }
=======
    @Test(expected = IllegalArgumentException.class)
    public void testFailsToCreateExtendedMessageFormatTakingTwoArgumentsThrowsIllegalArgumentExceptionOne() {
        new ExtendedMessageFormat("agdXdkR;T1{9 ^,LzXf?", new HashMap<String, FormatFactory>());
    }

    @Test(expected = IllegalArgumentException.class)
    public void testFailsToCreateExtendedMessageFormatTakingTwoArgumentsThrowsIllegalArgumentExceptionTwo() {
        new ExtendedMessageFormat("a5XdkR;T1{9 ,LzXf?", new HashMap<String, FormatFactory>());
    }

    @Test(expected = IllegalArgumentException.class)
    public void testFailsToCreateExtendedMessageFormatTakingTwoArgumentsThrowsIllegalArgumentExceptionThree() {
        new ExtendedMessageFormat("9jLh_D9{ ", new HashMap<String, FormatFactory>());
    }

    @Test(expected = IllegalArgumentException.class)
    public void testFailsToCreateExtendedMessageFormatTakingTwoArgumentsThrowsIllegalArgumentExceptionFour() {
        new ExtendedMessageFormat("RD,nXhM{}{", new HashMap<String, FormatFactory>());
    }

    @Test(expected = IllegalArgumentException.class)
    public void testFailsToCreateExtendedMessageFormatTakingTwoArgumentsThrowsIllegalArgumentExceptionFive() {
        new ExtendedMessageFormat("j/[_D9{0,\"&'+0o", new HashMap<String, FormatFactory>());
>>>>>>> 6773be0a
    }

    @Test
    public void testCreatesExtendedMessageFormatTakingString() {
        ExtendedMessageFormat extendedMessageFormat = new ExtendedMessageFormat("Unterminated format element at position ");
<<<<<<< HEAD
        Map<String, FormatFactory> map = new HashMap();
=======
        Map<String, FormatFactory> map = new HashMap<>();
>>>>>>> 6773be0a
        ExtendedMessageFormat extendedMessageFormatTwo = new ExtendedMessageFormat("Unterminated format element at position ", map);

        assertEquals("Unterminated format element at position ", extendedMessageFormatTwo.toPattern());
        assertFalse(extendedMessageFormat.equals(extendedMessageFormatTwo));
    }

    // ------------------------ Test Formats ------------------------

    /**
     * {@link Format} implementation which converts to lower case.
     */
    private static class LowerCaseFormat extends Format {
        private static final long serialVersionUID = 1L;

        @Override
        public StringBuffer format(final Object obj, final StringBuffer toAppendTo, final FieldPosition pos) {
            return toAppendTo.append(((String)obj).toLowerCase());
        }
        @Override
        public Object parseObject(final String source, final ParsePosition pos) {throw new UnsupportedOperationException();}
    }

    /**
     * {@link Format} implementation which converts to upper case.
     */
    private static class UpperCaseFormat extends Format {
        private static final long serialVersionUID = 1L;

        @Override
        public StringBuffer format(final Object obj, final StringBuffer toAppendTo, final FieldPosition pos) {
            return toAppendTo.append(((String)obj).toUpperCase());
        }
        @Override
        public Object parseObject(final String source, final ParsePosition pos) {throw new UnsupportedOperationException();}
    }


    // ------------------------ Test Format Factories ---------------
    /**
     * {@link FormatFactory} implementation for lower case format.
     */
    private static class LowerCaseFormatFactory implements FormatFactory {
        private static final Format LOWER_INSTANCE = new LowerCaseFormat();
        @Override
        public Format getFormat(final String name, final String arguments, final Locale locale) {
            return LOWER_INSTANCE;
        }
    }
    /**
     * {@link FormatFactory} implementation for upper case format.
     */
    private static class UpperCaseFormatFactory implements FormatFactory {
        private static final Format UPPER_INSTANCE = new UpperCaseFormat();
        @Override
        public Format getFormat(final String name, final String arguments, final Locale locale) {
            return UPPER_INSTANCE;
        }
    }
    /**
     * {@link FormatFactory} implementation to override date format "short" to "default".
     */
    private static class OverrideShortDateFormatFactory implements FormatFactory {
        @Override
        public Format getFormat(final String name, final String arguments, final Locale locale) {
            return !"short".equals(arguments) ? null
                    : locale == null ? DateFormat
                            .getDateInstance(DateFormat.DEFAULT) : DateFormat
                            .getDateInstance(DateFormat.DEFAULT, locale);
        }
    }

    /**
     * Alternative ExtendedMessageFormat impl.
     */
    private static class OtherExtendedMessageFormat extends ExtendedMessageFormat {
        private static final long serialVersionUID = 1L;

        public OtherExtendedMessageFormat(final String pattern, final Locale locale,
                final Map<String, ? extends FormatFactory> registry) {
            super(pattern, locale, registry);
        }

    }

}<|MERGE_RESOLUTION|>--- conflicted
+++ resolved
@@ -416,66 +416,6 @@
         emf.setFormatsByArgumentIndex(new Format[]{new LowerCaseFormat(), new UpperCaseFormat()});
     }
 
-<<<<<<< HEAD
-    @Test
-    public void testFailsToCreateExtendedMessageFormatTakingTwoArgumentsThrowsIllegalArgumentExceptionOne() {
-        Map<String, FormatFactory> map = new HashMap();
-
-        try {
-            new ExtendedMessageFormat("agdXdkR;T1{9 ^,LzXf?", map);
-            fail("Expecting exception: IllegalArgumentException");
-        } catch (IllegalArgumentException e) {
-            assertEquals(ExtendedMessageFormat.class.getName(),  e.getStackTrace()[0].getClassName());
-        }
-    }
-
-    @Test
-    public void testFailsToCreateExtendedMessageFormatTakingTwoArgumentsThrowsIllegalArgumentExceptionTwo() {
-        Map<String, FormatFactory> map = new HashMap();
-
-        try {
-            new ExtendedMessageFormat("a5XdkR;T1{9 ,LzXf?", map);
-            fail("Expecting exception: IllegalArgumentException");
-        } catch (IllegalArgumentException e) {
-            assertEquals(ExtendedMessageFormat.class.getName(),  e.getStackTrace()[0].getClassName());
-        }
-    }
-
-    @Test
-    public void testFailsToCreateExtendedMessageFormatTakingTwoArgumentsThrowsIllegalArgumentExceptionThree() {
-        Map<String, FormatFactory> map = new HashMap();
-
-        try {
-            new ExtendedMessageFormat("9jLh_D9{ ", map);
-            fail("Expecting exception: IllegalArgumentException");
-        } catch (IllegalArgumentException e) {
-            assertEquals(ExtendedMessageFormat.class.getName(), e.getStackTrace()[0].getClassName());
-        }
-    }
-
-    @Test
-    public void testFailsToCreateExtendedMessageFormatTakingTwoArgumentsThrowsIllegalArgumentExceptionFour() {
-        Map<String, FormatFactory> map = new HashMap();
-
-        try {
-            new ExtendedMessageFormat("RD,nXhM{}{", map);
-            fail("Expecting exception: IllegalArgumentException");
-        } catch (IllegalArgumentException e) {
-            assertEquals(ExtendedMessageFormat.class.getName(),  e.getStackTrace()[0].getClassName());
-        }
-    }
-
-    @Test
-    public void testFailsToCreateExtendedMessageFormatTakingTwoArgumentsThrowsIllegalArgumentExceptionFive() {
-        Map<String, FormatFactory> map = new HashMap();
-
-        try {
-            new ExtendedMessageFormat("j/[_D9{0,\"&'+0o", map);
-            fail("Expecting exception: IllegalArgumentException");
-        } catch (IllegalArgumentException e) {
-            assertEquals(ExtendedMessageFormat.class.getName(),  e.getStackTrace()[0].getClassName());
-        }
-=======
     @Test(expected = IllegalArgumentException.class)
     public void testFailsToCreateExtendedMessageFormatTakingTwoArgumentsThrowsIllegalArgumentExceptionOne() {
         new ExtendedMessageFormat("agdXdkR;T1{9 ^,LzXf?", new HashMap<String, FormatFactory>());
@@ -499,17 +439,12 @@
     @Test(expected = IllegalArgumentException.class)
     public void testFailsToCreateExtendedMessageFormatTakingTwoArgumentsThrowsIllegalArgumentExceptionFive() {
         new ExtendedMessageFormat("j/[_D9{0,\"&'+0o", new HashMap<String, FormatFactory>());
->>>>>>> 6773be0a
     }
 
     @Test
     public void testCreatesExtendedMessageFormatTakingString() {
         ExtendedMessageFormat extendedMessageFormat = new ExtendedMessageFormat("Unterminated format element at position ");
-<<<<<<< HEAD
-        Map<String, FormatFactory> map = new HashMap();
-=======
         Map<String, FormatFactory> map = new HashMap<>();
->>>>>>> 6773be0a
         ExtendedMessageFormat extendedMessageFormatTwo = new ExtendedMessageFormat("Unterminated format element at position ", map);
 
         assertEquals("Unterminated format element at position ", extendedMessageFormatTwo.toPattern());
