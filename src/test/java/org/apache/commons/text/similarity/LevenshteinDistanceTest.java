/*
 * Licensed to the Apache Software Foundation (ASF) under one or more
 * contributor license agreements.  See the NOTICE file distributed with
 * this work for additional information regarding copyright ownership.
 * The ASF licenses this file to You under the Apache License, Version 2.0
 * (the "License"); you may not use this file except in compliance with
 * the License.  You may obtain a copy of the License at
 *
 *      https://www.apache.org/licenses/LICENSE-2.0
 *
 * Unless required by applicable law or agreed to in writing, software
 * distributed under the License is distributed on an "AS IS" BASIS,
 * WITHOUT WARRANTIES OR CONDITIONS OF ANY KIND, either express or implied.
 * See the License for the specific language governing permissions and
 * limitations under the License.
 */
package org.apache.commons.text.similarity;

import static org.junit.jupiter.api.Assertions.assertEquals;
import static org.junit.jupiter.api.Assertions.assertNull;
import static org.junit.jupiter.api.Assertions.assertThrows;

import org.junit.jupiter.api.Test;
import org.junit.jupiter.params.ParameterizedTest;
import org.junit.jupiter.params.provider.MethodSource;

/**
 * Tests {@link LevenshteinDistance}.
 */
class LevenshteinDistanceTest {

    private static final LevenshteinDistance UNLIMITED_DISTANCE = LevenshteinDistance.getDefaultInstance();

    @Test
    void testApplyThrowsIllegalArgumentExceptionSimilarityInput() {
        assertThrows(IllegalArgumentException.class, () -> new LevenshteinDistance(0).apply((SimilarityInput<Object>) null, (SimilarityInput<Object>) null));
        assertThrows(IllegalArgumentException.class, () -> new LevenshteinDistance(0).apply(new SimilarityCharacterInput("asdf"),
                (SimilarityCharacterInput) null));
        assertThrows(IllegalArgumentException.class, () -> new LevenshteinDistance(0).apply((SimilarityCharacterInput) null,
                new SimilarityCharacterInput("asdf")));
    }

    @Test
    void testApplyThrowsIllegalArgumentExceptionString() {
        assertThrows(IllegalArgumentException.class, () -> new LevenshteinDistance(0).apply((String) null, (String) null));
    }

    @Test
    void testConstructorWithNegativeThreshold() {
        assertThrows(IllegalArgumentException.class, () -> new LevenshteinDistance(-1));
    }

    @ParameterizedTest
    @MethodSource("org.apache.commons.text.similarity.SimilarityInputTest#similarityInputs()")
    void testGetLevenshteinDistance(final Class<?> cls) {
        assertEquals(0, UNLIMITED_DISTANCE.apply(SimilarityInputTest.build(cls, ""), SimilarityInputTest.build(cls, "")));
        assertEquals(1, UNLIMITED_DISTANCE.apply(SimilarityInputTest.build(cls, ""), SimilarityInputTest.build(cls, "a")));
        assertEquals(7, UNLIMITED_DISTANCE.apply(SimilarityInputTest.build(cls, "aaapppp"), SimilarityInputTest.build(cls, "")));
        assertEquals(1, UNLIMITED_DISTANCE.apply(SimilarityInputTest.build(cls, "frog"), SimilarityInputTest.build(cls, "fog")));
        assertEquals(3, UNLIMITED_DISTANCE.apply(SimilarityInputTest.build(cls, "fly"), SimilarityInputTest.build(cls, "ant")));
        assertEquals(7, UNLIMITED_DISTANCE.apply(SimilarityInputTest.build(cls, "elephant"), SimilarityInputTest.build(cls, "hippo")));
        assertEquals(7, UNLIMITED_DISTANCE.apply(SimilarityInputTest.build(cls, "hippo"), SimilarityInputTest.build(cls, "elephant")));
        assertEquals(8, UNLIMITED_DISTANCE.apply(SimilarityInputTest.build(cls, "hippo"), SimilarityInputTest.build(cls, "zzzzzzzz")));
        assertEquals(8, UNLIMITED_DISTANCE.apply(SimilarityInputTest.build(cls, "zzzzzzzz"), SimilarityInputTest.build(cls, "hippo")));
        assertEquals(1, UNLIMITED_DISTANCE.apply(SimilarityInputTest.build(cls, "hello"), SimilarityInputTest.build(cls, "hallo")));
    }

    @ParameterizedTest
    @MethodSource("org.apache.commons.text.similarity.SimilarityInputTest#similarityInputs()")
    void testGetLevenshteinDistance_NullString(final Class<?> cls) {
        assertThrows(IllegalArgumentException.class, () -> UNLIMITED_DISTANCE.apply(SimilarityInputTest.build(cls, "a"), SimilarityInputTest.build(cls, null)));
    }

    @ParameterizedTest
    @MethodSource("org.apache.commons.text.similarity.SimilarityInputTest#similarityInputs()")
    void testGetLevenshteinDistance_NullStringInt(final Class<?> cls) {
        assertThrows(IllegalArgumentException.class, () -> UNLIMITED_DISTANCE.apply(SimilarityInputTest.build(cls, null), SimilarityInputTest.build(cls, "a")));
    }

    @ParameterizedTest
    @MethodSource("org.apache.commons.text.similarity.SimilarityInputTest#similarityInputs()")
    void testGetLevenshteinDistance_StringNull(final Class<?> cls) {
        assertThrows(IllegalArgumentException.class, () -> UNLIMITED_DISTANCE.apply(SimilarityInputTest.build(cls, null), SimilarityInputTest.build(cls, "a")));
    }

    @ParameterizedTest
    @MethodSource("org.apache.commons.text.similarity.SimilarityInputTest#similarityInputs()")
    void testGetLevenshteinDistance_StringNullInt(final Class<?> cls) {
        assertThrows(IllegalArgumentException.class, () -> UNLIMITED_DISTANCE.apply(SimilarityInputTest.build(cls, "a"), SimilarityInputTest.build(cls, null)));
    }

    @Test
    void testGetLevenshteinDistance_EmptyStringString() {
        assertEquals(-1, new LevenshteinDistance(0).apply(new SimilarityCharacterInput(""),
                new SimilarityCharacterInput("asdf")));
    }

<<<<<<< HEAD

=======
>>>>>>> 9305e29e
    @ParameterizedTest
    @MethodSource("org.apache.commons.text.similarity.SimilarityInputTest#similarityInputs()")
    void testGetLevenshteinDistance_StringString(final Class<?> cls) {
        assertEquals(0, UNLIMITED_DISTANCE.apply(SimilarityInputTest.build(cls, ""), SimilarityInputTest.build(cls, "")));
        assertEquals(1, UNLIMITED_DISTANCE.apply(SimilarityInputTest.build(cls, ""), SimilarityInputTest.build(cls, "a")));
        assertEquals(7, UNLIMITED_DISTANCE.apply(SimilarityInputTest.build(cls, "aaapppp"), SimilarityInputTest.build(cls, "")));
        assertEquals(1, UNLIMITED_DISTANCE.apply(SimilarityInputTest.build(cls, "frog"), SimilarityInputTest.build(cls, "fog")));
        assertEquals(3, UNLIMITED_DISTANCE.apply(SimilarityInputTest.build(cls, "fly"), SimilarityInputTest.build(cls, "ant")));
        assertEquals(7, UNLIMITED_DISTANCE.apply(SimilarityInputTest.build(cls, "elephant"), SimilarityInputTest.build(cls, "hippo")));
        assertEquals(7, UNLIMITED_DISTANCE.apply(SimilarityInputTest.build(cls, "hippo"), SimilarityInputTest.build(cls, "elephant")));
        assertEquals(8, UNLIMITED_DISTANCE.apply(SimilarityInputTest.build(cls, "hippo"), SimilarityInputTest.build(cls, "zzzzzzzz")));
        assertEquals(8, UNLIMITED_DISTANCE.apply(SimilarityInputTest.build(cls, "zzzzzzzz"), SimilarityInputTest.build(cls, "hippo")));
        assertEquals(1, UNLIMITED_DISTANCE.apply(SimilarityInputTest.build(cls, "hello"), SimilarityInputTest.build(cls, "hallo")));
    }

    @ParameterizedTest
    @MethodSource("org.apache.commons.text.similarity.SimilarityInputTest#similarityInputs()")
    void testGetLevenshteinDistance_StringStringInt(final Class<?> cls) {
        // empty strings
        assertEquals(0, new LevenshteinDistance(0).apply(SimilarityInputTest.build(cls, ""), SimilarityInputTest.build(cls, "")));
        assertEquals(7, new LevenshteinDistance(8).apply(SimilarityInputTest.build(cls, "aaapppp"), SimilarityInputTest.build(cls, "")));
        assertEquals(7, new LevenshteinDistance(7).apply(SimilarityInputTest.build(cls, "aaapppp"), SimilarityInputTest.build(cls, "")));
        assertEquals(-1, new LevenshteinDistance(6).apply(SimilarityInputTest.build(cls, "aaapppp"), SimilarityInputTest.build(cls, "")));

        // unequal strings, zero threshold
        assertEquals(-1, new LevenshteinDistance(0).apply(SimilarityInputTest.build(cls, "b"), SimilarityInputTest.build(cls, "a")));
        assertEquals(-1, new LevenshteinDistance(0).apply(SimilarityInputTest.build(cls, "a"), SimilarityInputTest.build(cls, "b")));

        // equal strings
        assertEquals(0, new LevenshteinDistance(0).apply(SimilarityInputTest.build(cls, "aa"), SimilarityInputTest.build(cls, "aa")));
        assertEquals(0, new LevenshteinDistance(2).apply(SimilarityInputTest.build(cls, "aa"), SimilarityInputTest.build(cls, "aa")));

        // same length
        assertEquals(-1, new LevenshteinDistance(2).apply(SimilarityInputTest.build(cls, "aaa"), SimilarityInputTest.build(cls, "bbb")));
        assertEquals(3, new LevenshteinDistance(3).apply(SimilarityInputTest.build(cls, "aaa"), SimilarityInputTest.build(cls, "bbb")));

        // big stripe
        assertEquals(6, new LevenshteinDistance(10).apply(SimilarityInputTest.build(cls, "aaaaaa"), SimilarityInputTest.build(cls, "b")));

        // distance less than threshold
        assertEquals(7, new LevenshteinDistance(8).apply(SimilarityInputTest.build(cls, "aaapppp"), SimilarityInputTest.build(cls, "b")));
        assertEquals(3, new LevenshteinDistance(4).apply(SimilarityInputTest.build(cls, "a"), SimilarityInputTest.build(cls, "bbb")));

        // distance equal to threshold
        assertEquals(7, new LevenshteinDistance(7).apply(SimilarityInputTest.build(cls, "aaapppp"), SimilarityInputTest.build(cls, "b")));
        assertEquals(3, new LevenshteinDistance(3).apply(SimilarityInputTest.build(cls, "a"), SimilarityInputTest.build(cls, "bbb")));

        // distance greater than threshold
        assertEquals(-1, new LevenshteinDistance(2).apply(SimilarityInputTest.build(cls, "a"), SimilarityInputTest.build(cls, "bbb")));
        assertEquals(-1, new LevenshteinDistance(2).apply(SimilarityInputTest.build(cls, "bbb"), SimilarityInputTest.build(cls, "a")));
        assertEquals(-1, new LevenshteinDistance(6).apply(SimilarityInputTest.build(cls, "aaapppp"), SimilarityInputTest.build(cls, "b")));

        // stripe runs off array, strings not similar
        assertEquals(-1, new LevenshteinDistance(1).apply(SimilarityInputTest.build(cls, "a"), SimilarityInputTest.build(cls, "bbb")));
        assertEquals(-1, new LevenshteinDistance(1).apply(SimilarityInputTest.build(cls, "bbb"), SimilarityInputTest.build(cls, "a")));

        // stripe runs off array, strings are similar
        assertEquals(-1, new LevenshteinDistance(1).apply(SimilarityInputTest.build(cls, "12345"), SimilarityInputTest.build(cls, "1234567")));
        assertEquals(-1, new LevenshteinDistance(1).apply(SimilarityInputTest.build(cls, "1234567"), SimilarityInputTest.build(cls, "12345")));

        // old getLevenshteinDistance test cases
        assertEquals(1, new LevenshteinDistance(1).apply(SimilarityInputTest.build(cls, "frog"), SimilarityInputTest.build(cls, "fog")));
        assertEquals(3, new LevenshteinDistance(3).apply(SimilarityInputTest.build(cls, "fly"), SimilarityInputTest.build(cls, "ant")));
        assertEquals(7, new LevenshteinDistance(7).apply(SimilarityInputTest.build(cls, "elephant"), SimilarityInputTest.build(cls, "hippo")));
        assertEquals(-1, new LevenshteinDistance(6).apply(SimilarityInputTest.build(cls, "elephant"), SimilarityInputTest.build(cls, "hippo")));
        assertEquals(7, new LevenshteinDistance(7).apply(SimilarityInputTest.build(cls, "hippo"), SimilarityInputTest.build(cls, "elephant")));
        assertEquals(-1, new LevenshteinDistance(6).apply(SimilarityInputTest.build(cls, "hippo"), SimilarityInputTest.build(cls, "elephant")));
        assertEquals(8, new LevenshteinDistance(8).apply(SimilarityInputTest.build(cls, "hippo"), SimilarityInputTest.build(cls, "zzzzzzzz")));
        assertEquals(8, new LevenshteinDistance(8).apply(SimilarityInputTest.build(cls, "zzzzzzzz"), SimilarityInputTest.build(cls, "hippo")));
        assertEquals(1, new LevenshteinDistance(1).apply(SimilarityInputTest.build(cls, "hello"), SimilarityInputTest.build(cls, "hallo")));

        assertEquals(1, new LevenshteinDistance(Integer.MAX_VALUE).apply(SimilarityInputTest.build(cls, "frog"), SimilarityInputTest.build(cls, "fog")));
        assertEquals(3, new LevenshteinDistance(Integer.MAX_VALUE).apply(SimilarityInputTest.build(cls, "fly"), SimilarityInputTest.build(cls, "ant")));
        assertEquals(7, new LevenshteinDistance(Integer.MAX_VALUE).apply(SimilarityInputTest.build(cls, "elephant"), SimilarityInputTest.build(cls, "hippo")));
        assertEquals(7, new LevenshteinDistance(Integer.MAX_VALUE).apply(SimilarityInputTest.build(cls, "hippo"), SimilarityInputTest.build(cls, "elephant")));
        assertEquals(8, new LevenshteinDistance(Integer.MAX_VALUE).apply(SimilarityInputTest.build(cls, "hippo"), SimilarityInputTest.build(cls, "zzzzzzzz")));
        assertEquals(8, new LevenshteinDistance(Integer.MAX_VALUE).apply(SimilarityInputTest.build(cls, "zzzzzzzz"), SimilarityInputTest.build(cls, "hippo")));
        assertEquals(1, new LevenshteinDistance(Integer.MAX_VALUE).apply(SimilarityInputTest.build(cls, "hello"), SimilarityInputTest.build(cls, "hallo")));
        assertEquals(-1, new LevenshteinDistance(1).apply(SimilarityInputTest.build(cls, "abc"), SimilarityInputTest.build(cls, "acb")));
    }

    @Test
    void testGetThresholdDirectlyAfterObjectInstantiation() {
        assertNull(LevenshteinDistance.getDefaultInstance().getThreshold());
    }

}<|MERGE_RESOLUTION|>--- conflicted
+++ resolved
@@ -95,10 +95,6 @@
                 new SimilarityCharacterInput("asdf")));
     }
 
-<<<<<<< HEAD
-
-=======
->>>>>>> 9305e29e
     @ParameterizedTest
     @MethodSource("org.apache.commons.text.similarity.SimilarityInputTest#similarityInputs()")
     void testGetLevenshteinDistance_StringString(final Class<?> cls) {
