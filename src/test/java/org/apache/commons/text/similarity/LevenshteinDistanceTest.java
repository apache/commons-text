--- conflicted
+++ resolved
@@ -20,10 +20,6 @@
 
 import static org.junit.Assert.assertEquals;
 import static org.junit.Assert.assertNull;
-<<<<<<< HEAD
-import static org.junit.Assert.fail;
-=======
->>>>>>> 6773be0a
 
 /**
  * Unit tests for {@link LevenshteinDistance}.
@@ -141,33 +137,14 @@
         new LevenshteinDistance(-1);
     }
 
-<<<<<<< HEAD
-    @Test
-    public void testApplyThrowsIllegalArgumentExceptionAndCreatesLevenshteinDistanceTakingInteger() {
-        LevenshteinDistance levenshteinDistance = new LevenshteinDistance(0);
-
-        try {
-            levenshteinDistance.apply(null,null);
-            fail("Expecting exception: IllegalArgumentException");
-        } catch (IllegalArgumentException e) {
-            assertEquals(LevenshteinDistance.class.getName(), e.getStackTrace()[0].getClassName());
-        }
-=======
     @Test(expected = IllegalArgumentException.class)
     public void testApplyThrowsIllegalArgumentExceptionAndCreatesLevenshteinDistanceTakingInteger() {
         new LevenshteinDistance(0).apply(null, null);
->>>>>>> 6773be0a
     }
 
     @Test
     public void testGetThresholdDirectlyAfterObjectInstantiation() {
-<<<<<<< HEAD
-        LevenshteinDistance levenshteinDistance = new LevenshteinDistance();
-
-        assertNull(levenshteinDistance.getThreshold());
-=======
         assertNull(new LevenshteinDistance().getThreshold());
->>>>>>> 6773be0a
     }
 
 }