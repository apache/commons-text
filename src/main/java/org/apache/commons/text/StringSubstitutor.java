/*
 * Licensed to the Apache Software Foundation (ASF) under one or more
 * contributor license agreements.  See the NOTICE file distributed with
 * this work for additional information regarding copyright ownership.
 * The ASF licenses this file to You under the Apache License, Version 2.0
 * (the "License"); you may not use this file except in compliance with
 * the License.  You may obtain a copy of the License at
 *
 *      http://www.apache.org/licenses/LICENSE-2.0
 *
 * Unless required by applicable law or agreed to in writing, software
 * distributed under the License is distributed on an "AS IS" BASIS,
 * WITHOUT WARRANTIES OR CONDITIONS OF ANY KIND, either express or implied.
 * See the License for the specific language governing permissions and
 * limitations under the License.
 */
package org.apache.commons.text;

import java.util.ArrayList;
import java.util.Enumeration;
import java.util.HashMap;
import java.util.List;
import java.util.Map;
import java.util.Properties;

import org.apache.commons.lang3.Validate;
import org.apache.commons.text.lookup.StringLookup;
import org.apache.commons.text.lookup.StringLookupFactory;
import org.apache.commons.text.matcher.StringMatcher;
import org.apache.commons.text.matcher.StringMatcherFactory;

/**
 * Substitutes variables within a string by values.
 * <p>
 * This class takes a piece of text and substitutes all the variables within it. The default definition of a variable is
 * <code>${variableName}</code>. The prefix and suffix can be changed via constructors and set methods.
 * <p>
 * Variable values are typically resolved from a map, but could also be resolved from system properties, or by supplying
 * a custom variable resolver.
 * <p>
 * The simplest example is to use this class to replace Java System properties. For example:
 *
 * <pre>
 * StringSubstitutor
 *         .replaceSystemProperties("You are running with java.version = ${java.version} and os.name = ${os.name}.");
 * </pre>
 * <p>
 * Typical usage of this class follows the following pattern: First an instance is created and initialized with the map
 * that contains the values for the available variables. If a prefix and/or suffix for variables should be used other
 * than the default ones, the appropriate settings can be performed. After that the {@code replace()} method can be
 * called passing in the source text for interpolation. In the returned text all variable references (as long as their
 * values are known) will be resolved. The following example demonstrates this:
 *
 * <pre>
 * Map valuesMap = HashMap();
 * valuesMap.put(&quot;animal&quot;, &quot;quick brown fox&quot;);
 * valuesMap.put(&quot;target&quot;, &quot;lazy dog&quot;);
 * String templateString = &quot;The ${animal} jumped over the ${target}.&quot;;
 * StringSubstitutor sub = new StringSubstitutor(valuesMap);
 * String resolvedString = sub.replace(templateString);
 * </pre>
 *
 * yielding:
 *
 * <pre>
 *      The quick brown fox jumped over the lazy dog.
 * </pre>
 * <p>
 * Also, this class allows to set a default value for unresolved variables. The default value for a variable can be
 * appended to the variable name after the variable default value delimiter. The default value of the variable default
 * value delimiter is ':-', as in bash and other *nix shells, as those are arguably where the default ${} delimiter set
 * originated. The variable default value delimiter can be manually set by calling
 * {@link #setValueDelimiterMatcher(StringMatcher)}, {@link #setValueDelimiter(char)} or
 * {@link #setValueDelimiter(String)}. The following shows an example with variable default value settings:
 *
 * <pre>
 * Map valuesMap = HashMap();
 * valuesMap.put(&quot;animal&quot;, &quot;quick brown fox&quot;);
 * valuesMap.put(&quot;target&quot;, &quot;lazy dog&quot;);
 * String templateString = &quot;The ${animal} jumped over the ${target}. ${undefined.number:-1234567890}.&quot;;
 * StringSubstitutor sub = new StringSubstitutor(valuesMap);
 * String resolvedString = sub.replace(templateString);
 * </pre>
 *
 * yielding:
 *
 * <pre>
 *      The quick brown fox jumped over the lazy dog. 1234567890.
 * </pre>
 * <p>
 * In addition to this usage pattern there are some static convenience methods that cover the most common use cases.
 * These methods can be used without the need of manually creating an instance. However if multiple replace operations
 * are to be performed, creating and reusing an instance of this class will be more efficient.
 * <p>
 * Variable replacement works in a recursive way. Thus, if a variable value contains a variable then that variable will
 * also be replaced. Cyclic replacements are detected and will cause an exception to be thrown.
 * <p>
 * Sometimes the interpolation's result must contain a variable prefix. As an example take the following source text:
 *
 * <pre>
 *   The variable ${${name}} must be used.
 * </pre>
 *
 * Here only the variable's name referred to in the text should be replaced resulting in the text (assuming that the
 * value of the {@code name} variable is {@code x}):
 *
 * <pre>
 *   The variable ${x} must be used.
 * </pre>
 *
 * To achieve this effect there are two possibilities: Either set a different prefix and suffix for variables which do
 * not conflict with the result text you want to produce. The other possibility is to use the escape character, by
 * default '$'. If this character is placed before a variable reference, this reference is ignored and won't be
 * replaced. For example:
 *
 * <pre>
 *   The variable $${${name}} must be used.
 * </pre>
 * <p>
 * In some complex scenarios you might even want to perform substitution in the names of variables, for instance
 *
 * <pre>
 * ${jre-${java.specification.version}}
 * </pre>
 *
<<<<<<< HEAD
 * <code>StringSubstitutor</code> supports this recursive substitution in variable names, but it has to be enabled
 * explicitly by setting the {@link #setEnableSubstitutionInVariables(boolean) enableSubstitutionInVariables} property
 * to <b>true</b>.
 *
 * <code>StringSubstitutor</code> supports to throw exception if there are any resolved variables, this functionality
 * has to be enabled explicitly by setting the {@link #setFailOnUndefinedVariable(boolean) failOnUndefinedVariable}
 * property to <b>true</b>.
=======
 * <p>
 * {@code StringSubstitutor} supports this recursive substitution in variable names, but it has to be enabled
 * explicitly by calling {@link #setEnableSubstitutionInVariables(boolean)} with {@code true}.
 * </p>
 * <p>
 * {@code StringSubstitutor} supports throwing exceptions for unresolved variables, you enable this by setting
 * calling {@link #setEnableUndefinedVariableException(boolean)} with {@code true}.
 * </p>
>>>>>>> f0ae79e4
 * <p>
 * This class is <b>not</b> thread safe.
 * </p>
 *
 * @since 1.3
 */
public class StringSubstitutor {

    /**
     * The default variable default separator.
     *
     * @since 1.5.
     */
    public static final String DEFAULT_VAR_DEFAULT = ":-";

    /**
     * The default variable end separator.
     *
     * @since 1.5.
     */
    public static final String DEFAULT_VAR_END = "}";

    /**
     * The default variable start separator.
     *
     * @since 1.5.
     */
    public static final String DEFAULT_VAR_START = "${";

    /**
     * Constant for the default escape character.
     */
    public static final char DEFAULT_ESCAPE = '$';

    /**
     * Constant for the default variable prefix.
     */
    public static final StringMatcher DEFAULT_PREFIX = StringMatcherFactory.INSTANCE.stringMatcher(DEFAULT_VAR_START);

    /**
     * Constant for the default variable suffix.
     */
    public static final StringMatcher DEFAULT_SUFFIX = StringMatcherFactory.INSTANCE.stringMatcher(DEFAULT_VAR_END);

    /**
     * Constant for the default value delimiter of a variable.
     */
    public static final StringMatcher DEFAULT_VALUE_DELIMITER =
            StringMatcherFactory.INSTANCE.stringMatcher(DEFAULT_VAR_DEFAULT);

    // -----------------------------------------------------------------------
    /**
     * Replaces all the occurrences of variables in the given source object with their matching values from the map.
     *
     * @param <V>
     *            the type of the values in the map
     * @param source
     *            the source text containing the variables to substitute, null returns null
     * @param valueMap
     *            the map with the values, may be null
     * @return the result of the replace operation
     * @throws IllegalArgumentException
     *             if a variable is not found and enableUndefinedVariableException is true
     */
    public static <V> String replace(final Object source, final Map<String, V> valueMap) {
        return new StringSubstitutor(valueMap).replace(source);
    }

    /**
     * Replaces all the occurrences of variables in the given source object with their matching values from the map.
     * This method allows to specify a custom variable prefix and suffix
     *
     * @param <V>
     *            the type of the values in the map
     * @param source
     *            the source text containing the variables to substitute, null returns null
     * @param valueMap
     *            the map with the values, may be null
     * @param prefix
     *            the prefix of variables, not null
     * @param suffix
     *            the suffix of variables, not null
     * @return the result of the replace operation
     * @throws IllegalArgumentException
     *             if the prefix or suffix is null
     * @throws IllegalArgumentException
     *             if a variable is not found and enableUndefinedVariableException is true
     */
    public static <V> String replace(final Object source, final Map<String, V> valueMap, final String prefix,
            final String suffix) {
        return new StringSubstitutor(valueMap, prefix, suffix).replace(source);
    }

    /**
     * Replaces all the occurrences of variables in the given source object with their matching values from the
     * properties.
     *
     * @param source
     *            the source text containing the variables to substitute, null returns null
     * @param valueProperties
     *            the properties with values, may be null
     * @return the result of the replace operation
     * @throws IllegalArgumentException
     *             if a variable is not found and enableUndefinedVariableException is true
     */
    public static String replace(final Object source, final Properties valueProperties) {
        if (valueProperties == null) {
            return source.toString();
        }
        final Map<String, String> valueMap = new HashMap<>();
        final Enumeration<?> propNames = valueProperties.propertyNames();
        while (propNames.hasMoreElements()) {
            final String propName = (String) propNames.nextElement();
            final String propValue = valueProperties.getProperty(propName);
            valueMap.put(propName, propValue);
        }
        return StringSubstitutor.replace(source, valueMap);
    }

    /**
     * Replaces all the occurrences of variables in the given source object with their matching values from the system
     * properties.
     *
     * @param source
     *            the source text containing the variables to substitute, null returns null
     * @return the result of the replace operation
     * @throws IllegalArgumentException
     *             if a variable is not found and enableUndefinedVariableException is true
     */
    public static String replaceSystemProperties(final Object source) {
        return new StringSubstitutor(StringLookupFactory.INSTANCE.systemPropertyStringLookup()).replace(source);
    }

    /**
     * Stores the escape character.
     */
    private char escapeChar;

    /**
     * Stores the variable prefix.
     */
    private StringMatcher prefixMatcher;

    /**
     * Stores the variable suffix.
     */
    private StringMatcher suffixMatcher;

    /**
     * Stores the default variable value delimiter.
     */
    private StringMatcher valueDelimiterMatcher;

    /**
     * Variable resolution is delegated to an implementor of {@link StringLookup}.
     */
    private StringLookup variableResolver;

    /**
     * The flag whether substitution in variable names is enabled.
     */
    private boolean enableSubstitutionInVariables;

    /**
     * Whether escapes should be preserved. Default is false;
     */
    private boolean preserveEscapes;

    /**
     * The flag whether substitution in variable values is disabled.
     */
    private boolean disableSubstitutionInValues;

    /**
     * The flag whether exception should be thrown on undefined variable.
     */
<<<<<<< HEAD
    private boolean failOnUndefinedVariable;
=======
    private boolean enableUndefinedVariableException;
>>>>>>> f0ae79e4

    // -----------------------------------------------------------------------
    /**
     * Creates a new instance with defaults for variable prefix and suffix and the escaping character.
     */
    public StringSubstitutor() {
        this((StringLookup) null, DEFAULT_PREFIX, DEFAULT_SUFFIX, DEFAULT_ESCAPE);
    }

    /**
     * Creates a new instance and initializes it. Uses defaults for variable prefix and suffix and the escaping
     * character.
     *
     * @param <V>
     *            the type of the values in the map
     * @param valueMap
     *            the map with the variables' values, may be null
     */
    public <V> StringSubstitutor(final Map<String, V> valueMap) {
        this(StringLookupFactory.INSTANCE.mapStringLookup(valueMap), DEFAULT_PREFIX, DEFAULT_SUFFIX, DEFAULT_ESCAPE);
    }

    /**
     * Creates a new instance and initializes it. Uses a default escaping character.
     *
     * @param <V>
     *            the type of the values in the map
     * @param valueMap
     *            the map with the variables' values, may be null
     * @param prefix
     *            the prefix for variables, not null
     * @param suffix
     *            the suffix for variables, not null
     * @throws IllegalArgumentException
     *             if the prefix or suffix is null
     */
    public <V> StringSubstitutor(final Map<String, V> valueMap, final String prefix, final String suffix) {
        this(StringLookupFactory.INSTANCE.mapStringLookup(valueMap), prefix, suffix, DEFAULT_ESCAPE);
    }

    /**
     * Creates a new instance and initializes it.
     *
     * @param <V>
     *            the type of the values in the map
     * @param valueMap
     *            the map with the variables' values, may be null
     * @param prefix
     *            the prefix for variables, not null
     * @param suffix
     *            the suffix for variables, not null
     * @param escape
     *            the escape character
     * @throws IllegalArgumentException
     *             if the prefix or suffix is null
     */
    public <V> StringSubstitutor(final Map<String, V> valueMap, final String prefix, final String suffix,
            final char escape) {
        this(StringLookupFactory.INSTANCE.mapStringLookup(valueMap), prefix, suffix, escape);
    }

    /**
     * Creates a new instance and initializes it.
     *
     * @param <V>
     *            the type of the values in the map
     * @param valueMap
     *            the map with the variables' values, may be null
     * @param prefix
     *            the prefix for variables, not null
     * @param suffix
     *            the suffix for variables, not null
     * @param escape
     *            the escape character
     * @param valueDelimiter
     *            the variable default value delimiter, may be null
     * @throws IllegalArgumentException
     *             if the prefix or suffix is null
     */
    public <V> StringSubstitutor(final Map<String, V> valueMap, final String prefix, final String suffix,
            final char escape, final String valueDelimiter) {
        this(StringLookupFactory.INSTANCE.mapStringLookup(valueMap), prefix, suffix, escape, valueDelimiter);
    }

    /**
     * Creates a new instance and initializes it.
     *
     * @param variableResolver
     *            the variable resolver, may be null
     */
    public StringSubstitutor(final StringLookup variableResolver) {
        this(variableResolver, DEFAULT_PREFIX, DEFAULT_SUFFIX, DEFAULT_ESCAPE);
    }

    /**
     * Creates a new instance and initializes it.
     *
     * @param variableResolver
     *            the variable resolver, may be null
     * @param prefix
     *            the prefix for variables, not null
     * @param suffix
     *            the suffix for variables, not null
     * @param escape
     *            the escape character
     * @throws IllegalArgumentException
     *             if the prefix or suffix is null
     */
    public StringSubstitutor(final StringLookup variableResolver, final String prefix, final String suffix,
            final char escape) {
        this.setVariableResolver(variableResolver);
        this.setVariablePrefix(prefix);
        this.setVariableSuffix(suffix);
        this.setEscapeChar(escape);
        this.setValueDelimiterMatcher(DEFAULT_VALUE_DELIMITER);
    }

    /**
     * Creates a new instance and initializes it.
     *
     * @param variableResolver
     *            the variable resolver, may be null
     * @param prefix
     *            the prefix for variables, not null
     * @param suffix
     *            the suffix for variables, not null
     * @param escape
     *            the escape character
     * @param valueDelimiter
     *            the variable default value delimiter string, may be null
     * @throws IllegalArgumentException
     *             if the prefix or suffix is null
     */
    public StringSubstitutor(final StringLookup variableResolver, final String prefix, final String suffix,
            final char escape, final String valueDelimiter) {
        this.setVariableResolver(variableResolver);
        this.setVariablePrefix(prefix);
        this.setVariableSuffix(suffix);
        this.setEscapeChar(escape);
        this.setValueDelimiter(valueDelimiter);
    }

    /**
     * Creates a new instance and initializes it.
     *
     * @param variableResolver
     *            the variable resolver, may be null
     * @param prefixMatcher
     *            the prefix for variables, not null
     * @param suffixMatcher
     *            the suffix for variables, not null
     * @param escape
     *            the escape character
     * @throws IllegalArgumentException
     *             if the prefix or suffix is null
     */
    public StringSubstitutor(final StringLookup variableResolver, final StringMatcher prefixMatcher,
            final StringMatcher suffixMatcher, final char escape) {
        this(variableResolver, prefixMatcher, suffixMatcher, escape, DEFAULT_VALUE_DELIMITER);
    }

    /**
     * Creates a new instance and initializes it.
     *
     * @param variableResolver
     *            the variable resolver, may be null
     * @param prefixMatcher
     *            the prefix for variables, not null
     * @param suffixMatcher
     *            the suffix for variables, not null
     * @param escape
     *            the escape character
     * @param valueDelimiterMatcher
     *            the variable default value delimiter matcher, may be null
     * @throws IllegalArgumentException
     *             if the prefix or suffix is null
     */
    public StringSubstitutor(final StringLookup variableResolver, final StringMatcher prefixMatcher,
            final StringMatcher suffixMatcher, final char escape, final StringMatcher valueDelimiterMatcher) {
        this.setVariableResolver(variableResolver);
        this.setVariablePrefixMatcher(prefixMatcher);
        this.setVariableSuffixMatcher(suffixMatcher);
        this.setEscapeChar(escape);
        this.setValueDelimiterMatcher(valueDelimiterMatcher);
    }

    /**
     * Checks if the specified variable is already in the stack (list) of variables.
     *
     * @param varName
     *            the variable name to check
     * @param priorVariables
     *            the list of prior variables
     */
    private void checkCyclicSubstitution(final String varName, final List<String> priorVariables) {
        if (!priorVariables.contains(varName)) {
            return;
        }
        final TextStringBuilder buf = new TextStringBuilder(256);
        buf.append("Infinite loop in property interpolation of ");
        buf.append(priorVariables.remove(0));
        buf.append(": ");
        buf.appendWithSeparators(priorVariables, "->");
        throw new IllegalStateException(buf.toString());
    }

    // Escape
    // -----------------------------------------------------------------------
    /**
     * Returns the escape character.
     *
     * @return the character used for escaping variable references
     */
    public char getEscapeChar() {
        return this.escapeChar;
    }

    // Resolver
    // -----------------------------------------------------------------------
    /**
     * Gets the StringLookup that is used to lookup variables.
     *
     * @return the StringLookup
     */
    public StringLookup getStringLookup() {
        return this.variableResolver;
    }

    // Variable Default Value Delimiter
    // -----------------------------------------------------------------------
    /**
     * Gets the variable default value delimiter matcher currently in use.
     * <p>
     * The variable default value delimiter is the character or characters that delimite the variable name and the
     * variable default value. This delimiter is expressed in terms of a matcher allowing advanced variable default
     * value delimiter matches.
     * <p>
     * If it returns null, then the variable default value resolution is disabled.
     *
     * @return the variable default value delimiter matcher in use, may be null
     */
    public StringMatcher getValueDelimiterMatcher() {
        return valueDelimiterMatcher;
    }

    // Prefix
    // -----------------------------------------------------------------------
    /**
     * Gets the variable prefix matcher currently in use.
     * <p>
     * The variable prefix is the character or characters that identify the start of a variable. This prefix is
     * expressed in terms of a matcher allowing advanced prefix matches.
     *
     * @return the prefix matcher in use
     */
    public StringMatcher getVariablePrefixMatcher() {
        return prefixMatcher;
    }

    // Suffix
    // -----------------------------------------------------------------------
    /**
     * Gets the variable suffix matcher currently in use.
     * <p>
     * The variable suffix is the character or characters that identify the end of a variable. This suffix is expressed
     * in terms of a matcher allowing advanced suffix matches.
     *
     * @return the suffix matcher in use
     */
    public StringMatcher getVariableSuffixMatcher() {
        return suffixMatcher;
    }

    /**
     * Returns a flag whether substitution is disabled in variable values.If set to <b>true</b>, the values of variables
     * can contain other variables will not be processed and substituted original variable is evaluated, e.g.
     *
     * <pre>
     * Map valuesMap = HashMap();
     * valuesMap.put(&quot;name&quot;, &quot;Douglas ${surname}&quot;);
     * valuesMap.put(&quot;surname&quot;, &quot;Crockford&quot;);
     * String templateString = &quot;Hi ${name}&quot;;
     * StrSubstitutor sub = new StrSubstitutor(valuesMap);
     * String resolvedString = sub.replace(templateString);
     * </pre>
     *
     * yielding:
     *
     * <pre>
     *      Hi Douglas ${surname}
     * </pre>
     *
     * @return the substitution in variable values flag
     */
    public boolean isDisableSubstitutionInValues() {
        return disableSubstitutionInValues;
    }

    // Substitution support in variable names
    // -----------------------------------------------------------------------
    /**
     * Returns a flag whether substitution is done in variable names.
     *
     * @return the substitution in variable names flag
     */
    public boolean isEnableSubstitutionInVariables() {
        return enableSubstitutionInVariables;
    }

    /**
     * Returns a flag whether exception can be thrown upon undefined
     * variable.
     *
     * @return the fail on undefined variable flag
     */
<<<<<<< HEAD
    public boolean isFailOnUndefinedVariable() {
        return failOnUndefinedVariable;
=======
    public boolean isEnableUndefinedVariableException() {
        return enableUndefinedVariableException;
>>>>>>> f0ae79e4
    }

    /**
     * Returns the flag controlling whether escapes are preserved during substitution.
     *
     * @return the preserve escape flag
     */
    public boolean isPreserveEscapes() {
        return preserveEscapes;
    }

    // -----------------------------------------------------------------------
    /**
     * Replaces all the occurrences of variables with their matching values from the resolver using the given source
     * array as a template. The array is not altered by this method.
     *
     * @param source
     *            the character array to replace in, not altered, null returns null
     * @return the result of the replace operation
     * @throws IllegalArgumentException
     *             if variable is not found when its allowed to throw exception
     */
    public String replace(final char[] source) {
        if (source == null) {
            return null;
        }
        final TextStringBuilder buf = new TextStringBuilder(source.length).append(source);
        substitute(buf, 0, source.length);
        return buf.toString();
    }

    /**
     * Replaces all the occurrences of variables with their matching values from the resolver using the given source
     * array as a template. The array is not altered by this method.
     * <p>
     * Only the specified portion of the array will be processed. The rest of the array is not processed, and is not
     * returned.
     *
     * @param source
     *            the character array to replace in, not altered, null returns null
     * @param offset
     *            the start offset within the array, must be valid
     * @param length
     *            the length within the array to be processed, must be valid
     * @return the result of the replace operation
     * @throws IllegalArgumentException
     *             if variable is not found when its allowed to throw exception
     */
    public String replace(final char[] source, final int offset, final int length) {
        if (source == null) {
            return null;
        }
        final TextStringBuilder buf = new TextStringBuilder(length).append(source, offset, length);
        substitute(buf, 0, length);
        return buf.toString();
    }

    /**
     * Replaces all the occurrences of variables with their matching values from the resolver using the given source as
     * a template. The source is not altered by this method.
     *
     * @param source
     *            the buffer to use as a template, not changed, null returns null
     * @return the result of the replace operation
     * @throws IllegalArgumentException
     *             if variable is not found when its allowed to throw exception
     */
    public String replace(final CharSequence source) {
        if (source == null) {
            return null;
        }
        return replace(source, 0, source.length());
    }

    /**
     * Replaces all the occurrences of variables with their matching values from the resolver using the given source as
     * a template. The source is not altered by this method.
     * <p>
     * Only the specified portion of the buffer will be processed. The rest of the buffer is not processed, and is not
     * returned.
     *
     * @param source
     *            the buffer to use as a template, not changed, null returns null
     * @param offset
     *            the start offset within the array, must be valid
     * @param length
     *            the length within the array to be processed, must be valid
     * @return the result of the replace operation
     * @throws IllegalArgumentException
     *             if variable is not found when its allowed to throw exception
     */
    public String replace(final CharSequence source, final int offset, final int length) {
        if (source == null) {
            return null;
        }
        final TextStringBuilder buf = new TextStringBuilder(length).append(source.toString(), offset, length);
        substitute(buf, 0, length);
        return buf.toString();
    }

    // -----------------------------------------------------------------------
    /**
     * Replaces all the occurrences of variables in the given source object with their matching values from the
     * resolver. The input source object is converted to a string using <code>toString</code> and is not altered.
     *
     * @param source
     *            the source to replace in, null returns null
     * @return the result of the replace operation
     * @throws IllegalArgumentException
<<<<<<< HEAD
     *             if variable is not found when its allowed to throw exception
=======
     *             if a variable is not found and enableUndefinedVariableException is true
>>>>>>> f0ae79e4
     */
    public String replace(final Object source) {
        if (source == null) {
            return null;
        }
        final TextStringBuilder buf = new TextStringBuilder().append(source);
        substitute(buf, 0, buf.length());
        return buf.toString();
    }

    // -----------------------------------------------------------------------
    /**
     * Replaces all the occurrences of variables with their matching values from the resolver using the given source
     * builder as a template. The builder is not altered by this method.
     *
     * @param source
     *            the builder to use as a template, not changed, null returns null
     * @return the result of the replace operation
     * @throws IllegalArgumentException
     *             if variable is not found when its allowed to throw exception
     */
    public String replace(final TextStringBuilder source) {
        if (source == null) {
            return null;
        }
        final TextStringBuilder buf = new TextStringBuilder(source.length()).append(source);
        substitute(buf, 0, buf.length());
        return buf.toString();
    }

    /**
     * Replaces all the occurrences of variables with their matching values from the resolver using the given source
     * builder as a template. The builder is not altered by this method.
     * <p>
     * Only the specified portion of the builder will be processed. The rest of the builder is not processed, and is not
     * returned.
     *
     * @param source
     *            the builder to use as a template, not changed, null returns null
     * @param offset
     *            the start offset within the array, must be valid
     * @param length
     *            the length within the array to be processed, must be valid
     * @return the result of the replace operation
      * @throws IllegalArgumentException
     *             if variable is not found when its allowed to throw exception
     */
    public String replace(final TextStringBuilder source, final int offset, final int length) {
        if (source == null) {
            return null;
        }
        final TextStringBuilder buf = new TextStringBuilder(length).append(source, offset, length);
        substitute(buf, 0, length);
        return buf.toString();
    }

    // -----------------------------------------------------------------------
    /**
     * Replaces all the occurrences of variables with their matching values from the resolver using the given source
     * string as a template.
     *
     * @param source
     *            the string to replace in, null returns null
     * @return the result of the replace operation
     * @throws IllegalArgumentException
     *             if variable is not found when its allowed to throw exception
     */
    public String replace(final String source) {
        if (source == null) {
            return null;
        }
        final TextStringBuilder buf = new TextStringBuilder(source);
        if (!substitute(buf, 0, source.length())) {
            return source;
        }
        return buf.toString();
    }

    /**
     * Replaces all the occurrences of variables with their matching values from the resolver using the given source
     * string as a template.
     * <p>
     * Only the specified portion of the string will be processed. The rest of the string is not processed, and is not
     * returned.
     *
     * @param source
     *            the string to replace in, null returns null
     * @param offset
     *            the start offset within the array, must be valid
     * @param length
     *            the length within the array to be processed, must be valid
     * @return the result of the replace operation
     * @throws IllegalArgumentException
     *             if variable is not found when its allowed to throw exception
     */
    public String replace(final String source, final int offset, final int length) {
        if (source == null) {
            return null;
        }
        final TextStringBuilder buf = new TextStringBuilder(length).append(source, offset, length);
        if (!substitute(buf, 0, length)) {
            return source.substring(offset, offset + length);
        }
        return buf.toString();
    }

    // -----------------------------------------------------------------------
    /**
     * Replaces all the occurrences of variables with their matching values from the resolver using the given source
     * buffer as a template. The buffer is not altered by this method.
     *
     * @param source
     *            the buffer to use as a template, not changed, null returns null
     * @return the result of the replace operation
      * @throws IllegalArgumentException
     *             if variable is not found when its allowed to throw exception
     */
    public String replace(final StringBuffer source) {
        if (source == null) {
            return null;
        }
        final TextStringBuilder buf = new TextStringBuilder(source.length()).append(source);
        substitute(buf, 0, buf.length());
        return buf.toString();
    }

    /**
     * Replaces all the occurrences of variables with their matching values from the resolver using the given source
     * buffer as a template. The buffer is not altered by this method.
     * <p>
     * Only the specified portion of the buffer will be processed. The rest of the buffer is not processed, and is not
     * returned.
     *
     * @param source
     *            the buffer to use as a template, not changed, null returns null
     * @param offset
     *            the start offset within the array, must be valid
     * @param length
     *            the length within the array to be processed, must be valid
     * @return the result of the replace operation
     * @throws IllegalArgumentException
     *             if variable is not found when its allowed to throw exception
     */
    public String replace(final StringBuffer source, final int offset, final int length) {
        if (source == null) {
            return null;
        }
        final TextStringBuilder buf = new TextStringBuilder(length).append(source, offset, length);
        substitute(buf, 0, length);
        return buf.toString();
    }

    // -----------------------------------------------------------------------
    /**
     * Replaces all the occurrences of variables within the given source builder with their matching values from the
     * resolver.
     *
     * @param source
     *            the builder to replace in, updated, null returns zero
     * @return true if altered
     * @throws IllegalArgumentException
     *             if variable is not found when its allowed to throw exception
     */
    public boolean replaceIn(final TextStringBuilder source) {
        if (source == null) {
            return false;
        }
        return substitute(source, 0, source.length());
    }

    /**
     * Replaces all the occurrences of variables within the given source builder with their matching values from the
     * resolver.
     * <p>
     * Only the specified portion of the builder will be processed. The rest of the builder is not processed, but it is
     * not deleted.
     *
     * @param source
     *            the builder to replace in, null returns zero
     * @param offset
     *            the start offset within the array, must be valid
     * @param length
     *            the length within the builder to be processed, must be valid
     * @return true if altered
     * @throws IllegalArgumentException
     *             if variable is not found when its allowed to throw exception
     */
    public boolean replaceIn(final TextStringBuilder source, final int offset, final int length) {
        if (source == null) {
            return false;
        }
        return substitute(source, offset, length);
    }

    // -----------------------------------------------------------------------
    /**
     * Replaces all the occurrences of variables within the given source buffer with their matching values from the
     * resolver. The buffer is updated with the result.
     *
     * @param source
     *            the buffer to replace in, updated, null returns zero
     * @return true if altered
     */
    public boolean replaceIn(final StringBuffer source) {
        if (source == null) {
            return false;
        }
        return replaceIn(source, 0, source.length());
    }

    /**
     * Replaces all the occurrences of variables within the given source buffer with their matching values from the
     * resolver. The buffer is updated with the result.
     * <p>
     * Only the specified portion of the buffer will be processed. The rest of the buffer is not processed, but it is
     * not deleted.
     *
     * @param source
     *            the buffer to replace in, updated, null returns zero
     * @param offset
     *            the start offset within the array, must be valid
     * @param length
     *            the length within the buffer to be processed, must be valid
     * @return true if altered
     * @throws IllegalArgumentException
     *             if variable is not found when its allowed to throw exception
     */
    public boolean replaceIn(final StringBuffer source, final int offset, final int length) {
        if (source == null) {
            return false;
        }
        final TextStringBuilder buf = new TextStringBuilder(length).append(source, offset, length);
        if (!substitute(buf, 0, length)) {
            return false;
        }
        source.replace(offset, offset + length, buf.toString());
        return true;
    }

    // -----------------------------------------------------------------------
    /**
     * Replaces all the occurrences of variables within the given source buffer with their matching values from the
     * resolver. The buffer is updated with the result.
     *
     * @param source
     *            the buffer to replace in, updated, null returns zero
     * @return true if altered
     */
    public boolean replaceIn(final StringBuilder source) {
        if (source == null) {
            return false;
        }
        return replaceIn(source, 0, source.length());
    }

    /**
     * Replaces all the occurrences of variables within the given source builder with their matching values from the
     * resolver. The builder is updated with the result.
     * <p>
     * Only the specified portion of the buffer will be processed. The rest of the buffer is not processed, but it is
     * not deleted.
     *
     * @param source
     *            the buffer to replace in, updated, null returns zero
     * @param offset
     *            the start offset within the array, must be valid
     * @param length
     *            the length within the buffer to be processed, must be valid
     * @return true if altered
     * @throws IllegalArgumentException
     *             if variable is not found when its allowed to throw exception
     */
    public boolean replaceIn(final StringBuilder source, final int offset, final int length) {
        if (source == null) {
            return false;
        }
        final TextStringBuilder buf = new TextStringBuilder(length).append(source, offset, length);
        if (!substitute(buf, 0, length)) {
            return false;
        }
        source.replace(offset, offset + length, buf.toString());
        return true;
    }

    /**
     * Internal method that resolves the value of a variable.
     * <p>
     * Most users of this class do not need to call this method. This method is called automatically by the substitution
     * process.
     * <p>
     * Writers of subclasses can override this method if they need to alter how each substitution occurs. The method is
     * passed the variable's name and must return the corresponding value. This implementation uses the
     * {@link #getStringLookup()} with the variable's name as the key.
     *
     * @param variableName
     *            the name of the variable, not null
     * @param buf
     *            the buffer where the substitution is occurring, not null
     * @param startPos
     *            the start position of the variable including the prefix, valid
     * @param endPos
     *            the end position of the variable including the suffix, valid
     * @return the variable's value or <b>null</b> if the variable is unknown
     */
    protected String resolveVariable(final String variableName, final TextStringBuilder buf, final int startPos,
            final int endPos) {
        final StringLookup resolver = getStringLookup();
        if (resolver == null) {
            return null;
        }
        return resolver.lookup(variableName);
    }

    /**
     * Sets a flag whether substitution is done in variable values (recursive).
     *
     * @param disableSubstitutionInValues
     *            true if substitution in variable value are disabled
     * @return this, to enable chaining
     */
    public StringSubstitutor setDisableSubstitutionInValues(final boolean disableSubstitutionInValues) {
        this.disableSubstitutionInValues = disableSubstitutionInValues;
        return this;
    }

    /**
     * Sets a flag whether exception should be thrown if any variable is undefined.
     *
     * @param failOnUndefinedVariable
     *            true if exception should be thrown on undefined variable
     * @return this, to enable chaining
     */
<<<<<<< HEAD
    public StringSubstitutor setFailOnUndefinedVariable(final boolean failOnUndefinedVariable) {
        this.failOnUndefinedVariable = failOnUndefinedVariable;
=======
    public StringSubstitutor setEnableUndefinedVariableException(final boolean failOnUndefinedVariable) {
        this.enableUndefinedVariableException = failOnUndefinedVariable;
>>>>>>> f0ae79e4
        return this;
    }

    /**
     * Sets a flag whether substitution is done in variable names. If set to <b>true</b>, the names of variables can
     * contain other variables which are processed first before the original variable is evaluated, e.g.
     * <code>${jre-${java.version}}</code>. The default value is <b>false</b>.
     *
     * @param enableSubstitutionInVariables
     *            the new value of the flag
     * @return this, to enable chaining
     */
    public StringSubstitutor setEnableSubstitutionInVariables(final boolean enableSubstitutionInVariables) {
        this.enableSubstitutionInVariables = enableSubstitutionInVariables;
        return this;
    }

    /**
     * Sets the escape character. If this character is placed before a variable reference in the source text, this
     * variable will be ignored.
     *
     * @param escapeCharacter
     *            the escape character (0 for disabling escaping)
     * @return this, to enable chaining
     */
    public StringSubstitutor setEscapeChar(final char escapeCharacter) {
        this.escapeChar = escapeCharacter;
        return this;
    }

    /**
     * Sets a flag controlling whether escapes are preserved during substitution. If set to <b>true</b>, the escape
     * character is retained during substitution (e.g. <code>$${this-is-escaped}</code> remains
     * <code>$${this-is-escaped}</code>). If set to <b>false</b>, the escape character is removed during substitution
     * (e.g. <code>$${this-is-escaped}</code> becomes <code>${this-is-escaped}</code>). The default value is
     * <b>false</b>
     *
     * @param preserveEscapes
     *            true if escapes are to be preserved
     * @return this, to enable chaining
     */
    public StringSubstitutor setPreserveEscapes(final boolean preserveEscapes) {
        this.preserveEscapes = preserveEscapes;
        return this;
    }

    /**
     * Sets the variable default value delimiter to use.
     * <p>
     * The variable default value delimiter is the character or characters that delimite the variable name and the
     * variable default value. This method allows a single character variable default value delimiter to be easily set.
     *
     * @param valueDelimiter
     *            the variable default value delimiter character to use
     * @return this, to enable chaining
     */
    public StringSubstitutor setValueDelimiter(final char valueDelimiter) {
        return setValueDelimiterMatcher(StringMatcherFactory.INSTANCE.charMatcher(valueDelimiter));
    }

    /**
     * Sets the variable default value delimiter to use.
     * <p>
     * The variable default value delimiter is the character or characters that delimite the variable name and the
     * variable default value. This method allows a string variable default value delimiter to be easily set.
     * <p>
     * If the <code>valueDelimiter</code> is null or empty string, then the variable default value resolution becomes
     * disabled.
     *
     * @param valueDelimiter
     *            the variable default value delimiter string to use, may be null or empty
     * @return this, to enable chaining
     */
    public StringSubstitutor setValueDelimiter(final String valueDelimiter) {
        if (valueDelimiter == null || valueDelimiter.length() == 0) {
            setValueDelimiterMatcher(null);
            return this;
        }
        return setValueDelimiterMatcher(StringMatcherFactory.INSTANCE.stringMatcher(valueDelimiter));
    }

    /**
     * Sets the variable default value delimiter matcher to use.
     * <p>
     * The variable default value delimiter is the character or characters that delimite the variable name and the
     * variable default value. This delimiter is expressed in terms of a matcher allowing advanced variable default
     * value delimiter matches.
     * <p>
     * If the <code>valueDelimiterMatcher</code> is null, then the variable default value resolution becomes disabled.
     *
     * @param valueDelimiterMatcher
     *            variable default value delimiter matcher to use, may be null
     * @return this, to enable chaining
     */
    public StringSubstitutor setValueDelimiterMatcher(final StringMatcher valueDelimiterMatcher) {
        this.valueDelimiterMatcher = valueDelimiterMatcher;
        return this;
    }

    /**
     * Sets the variable prefix to use.
     * <p>
     * The variable prefix is the character or characters that identify the start of a variable. This method allows a
     * single character prefix to be easily set.
     *
     * @param prefix
     *            the prefix character to use
     * @return this, to enable chaining
     */
    public StringSubstitutor setVariablePrefix(final char prefix) {
        return setVariablePrefixMatcher(StringMatcherFactory.INSTANCE.charMatcher(prefix));
    }

    /**
     * Sets the variable prefix to use.
     * <p>
     * The variable prefix is the character or characters that identify the start of a variable. This method allows a
     * string prefix to be easily set.
     *
     * @param prefix
     *            the prefix for variables, not null
     * @return this, to enable chaining
     * @throws IllegalArgumentException
     *             if the prefix is null
     */
    public StringSubstitutor setVariablePrefix(final String prefix) {
        Validate.isTrue(prefix != null, "Variable prefix must not be null!");
        return setVariablePrefixMatcher(StringMatcherFactory.INSTANCE.stringMatcher(prefix));
    }

    /**
     * Sets the variable prefix matcher currently in use.
     * <p>
     * The variable prefix is the character or characters that identify the start of a variable. This prefix is
     * expressed in terms of a matcher allowing advanced prefix matches.
     *
     * @param prefixMatcher
     *            the prefix matcher to use, null ignored
     * @return this, to enable chaining
     * @throws IllegalArgumentException
     *             if the prefix matcher is null
     */
    public StringSubstitutor setVariablePrefixMatcher(final StringMatcher prefixMatcher) {
        Validate.isTrue(prefixMatcher != null, "Variable prefix matcher must not be null!");
        this.prefixMatcher = prefixMatcher;
        return this;
    }

    /**
     * Sets the VariableResolver that is used to lookup variables.
     *
     * @param variableResolver
     *            the VariableResolver
     * @return this, to enable chaining
     */
    public StringSubstitutor setVariableResolver(final StringLookup variableResolver) {
        this.variableResolver = variableResolver;
        return this;
    }

    /**
     * Sets the variable suffix to use.
     * <p>
     * The variable suffix is the character or characters that identify the end of a variable. This method allows a
     * single character suffix to be easily set.
     *
     * @param suffix
     *            the suffix character to use
     * @return this, to enable chaining
     */
    public StringSubstitutor setVariableSuffix(final char suffix) {
        return setVariableSuffixMatcher(StringMatcherFactory.INSTANCE.charMatcher(suffix));
    }

    /**
     * Sets the variable suffix to use.
     * <p>
     * The variable suffix is the character or characters that identify the end of a variable. This method allows a
     * string suffix to be easily set.
     *
     * @param suffix
     *            the suffix for variables, not null
     * @return this, to enable chaining
     * @throws IllegalArgumentException
     *             if the suffix is null
     */
    public StringSubstitutor setVariableSuffix(final String suffix) {
        Validate.isTrue(suffix != null, "Variable suffix must not be null!");
        return setVariableSuffixMatcher(StringMatcherFactory.INSTANCE.stringMatcher(suffix));
    }

    /**
     * Sets the variable suffix matcher currently in use.
     * <p>
     * The variable suffix is the character or characters that identify the end of a variable. This suffix is expressed
     * in terms of a matcher allowing advanced suffix matches.
     *
     * @param suffixMatcher
     *            the suffix matcher to use, null ignored
     * @return this, to enable chaining
     * @throws IllegalArgumentException
     *             if the suffix matcher is null
     */
    public StringSubstitutor setVariableSuffixMatcher(final StringMatcher suffixMatcher) {
        Validate.isTrue(suffixMatcher != null, "Variable suffix matcher must not be null!");
        this.suffixMatcher = suffixMatcher;
        return this;
    }

    // -----------------------------------------------------------------------
    /**
     * Internal method that substitutes the variables.
     * <p>
     * Most users of this class do not need to call this method. This method will be called automatically by another
     * (public) method.
     * <p>
     * Writers of subclasses can override this method if they need access to the substitution process at the start or
     * end.
     *
     * @param buf
     *            the string builder to substitute into, not null
     * @param offset
     *            the start offset within the builder, must be valid
     * @param length
     *            the length within the builder to be processed, must be valid
     * @return true if altered
     */
    protected boolean substitute(final TextStringBuilder buf, final int offset, final int length) {
        return substitute(buf, offset, length, null) > 0;
    }

    /**
     * Recursive handler for multiple levels of interpolation. This is the main interpolation method, which resolves the
     * values of all variable references contained in the passed in text.
     *
     * @param buf
     *            the string builder to substitute into, not null
     * @param offset
     *            the start offset within the builder, must be valid
     * @param length
     *            the length within the builder to be processed, must be valid
     * @param priorVariables
     *            the stack keeping track of the replaced variables, may be null
     * @return the length change that occurs, unless priorVariables is null when the int represents a boolean flag as to
     *         whether any change occurred.
     * @throws IllegalArgumentException
     *             if variable is not found when its allowed to throw exception
     */
    private int substitute(final TextStringBuilder buf, final int offset, final int length,
            List<String> priorVariables) {
        final StringMatcher pfxMatcher = getVariablePrefixMatcher();
        final StringMatcher suffMatcher = getVariableSuffixMatcher();
        final char escape = getEscapeChar();
        final StringMatcher valueDelimMatcher = getValueDelimiterMatcher();
        final boolean substitutionInVariablesEnabled = isEnableSubstitutionInVariables();
        final boolean substitutionInValuesDisabled = isDisableSubstitutionInValues();
<<<<<<< HEAD
        final boolean failOnUndefinedVariable = isFailOnUndefinedVariable();
=======
        final boolean undefinedVariableException = isEnableUndefinedVariableException();
>>>>>>> f0ae79e4

        final boolean top = priorVariables == null;
        boolean altered = false;
        int lengthChange = 0;
        char[] chars = buf.buffer;
        int bufEnd = offset + length;
        int pos = offset;
        while (pos < bufEnd) {
            final int startMatchLen = pfxMatcher.isMatch(chars, pos, offset, bufEnd);
            if (startMatchLen == 0) {
                pos++;
            } else {
                // found variable start marker
                if (pos > offset && chars[pos - 1] == escape) {
                    // escaped
                    if (preserveEscapes) {
                        pos++;
                        continue;
                    }
                    buf.deleteCharAt(pos - 1);
                    chars = buf.buffer; // in case buffer was altered
                    lengthChange--;
                    altered = true;
                    bufEnd--;
                } else {
                    // find suffix
                    final int startPos = pos;
                    pos += startMatchLen;
                    int endMatchLen = 0;
                    int nestedVarCount = 0;
                    while (pos < bufEnd) {
                        if (substitutionInVariablesEnabled && pfxMatcher.isMatch(chars, pos, offset, bufEnd) != 0) {
                            // found a nested variable start
                            endMatchLen = pfxMatcher.isMatch(chars, pos, offset, bufEnd);
                            nestedVarCount++;
                            pos += endMatchLen;
                            continue;
                        }

                        endMatchLen = suffMatcher.isMatch(chars, pos, offset, bufEnd);
                        if (endMatchLen == 0) {
                            pos++;
                        } else {
                            // found variable end marker
                            if (nestedVarCount == 0) {
                                String varNameExpr = new String(chars, startPos + startMatchLen,
                                        pos - startPos - startMatchLen);
                                if (substitutionInVariablesEnabled) {
                                    final TextStringBuilder bufName = new TextStringBuilder(varNameExpr);
                                    substitute(bufName, 0, bufName.length());
                                    varNameExpr = bufName.toString();
                                }
                                pos += endMatchLen;
                                final int endPos = pos;

                                String varName = varNameExpr;
                                String varDefaultValue = null;

                                if (valueDelimMatcher != null) {
                                    final char[] varNameExprChars = varNameExpr.toCharArray();
                                    int valueDelimiterMatchLen = 0;
                                    for (int i = 0; i < varNameExprChars.length; i++) {
                                        // if there's any nested variable when nested variable substitution disabled,
                                        // then stop resolving name and default value.
                                        if (!substitutionInVariablesEnabled && pfxMatcher.isMatch(varNameExprChars, i,
                                                i, varNameExprChars.length) != 0) {
                                            break;
                                        }
                                        if (valueDelimMatcher.isMatch(varNameExprChars, i, 0,
                                                varNameExprChars.length) != 0) {
                                            valueDelimiterMatchLen = valueDelimMatcher.isMatch(varNameExprChars, i, 0,
                                                    varNameExprChars.length);
                                            varName = varNameExpr.substring(0, i);
                                            varDefaultValue = varNameExpr.substring(i + valueDelimiterMatchLen);
                                            break;
                                        }
                                    }
                                }

                                // on the first call initialize priorVariables
                                if (priorVariables == null) {
                                    priorVariables = new ArrayList<>();
                                    priorVariables.add(new String(chars, offset, length));
                                }

                                // handle cyclic substitution
                                checkCyclicSubstitution(varName, priorVariables);
                                priorVariables.add(varName);

                                // resolve the variable
                                String varValue = resolveVariable(varName, buf, startPos, endPos);
                                if (varValue == null) {
                                    varValue = varDefaultValue;
                                }
                                if (varValue != null) {
                                    final int varLen = varValue.length();
                                    buf.replace(startPos, endPos, varValue);
                                    altered = true;
                                    int change = 0;
                                    if (!substitutionInValuesDisabled) { // recursive replace
                                        change = substitute(buf, startPos, varLen, priorVariables);
                                    }
                                    change = change + varLen - (endPos - startPos);
                                    pos += change;
                                    bufEnd += change;
                                    lengthChange += change;
<<<<<<< HEAD
                                    chars = buf.buffer; // in case buffer was
                                                        // altered
                                } else if (failOnUndefinedVariable) {
                                    throw new IllegalArgumentException("Not able to resolve all variables.");
=======
                                    chars = buf.buffer; // in case buffer was altered
                                } else if (undefinedVariableException) {
                                    throw new IllegalArgumentException(String.format(
                                            "Cannot resolve variable '%s' (enableSubstitutionInVariables=%s).", varName,
                                            enableSubstitutionInVariables));
>>>>>>> f0ae79e4
                                }

                                // remove variable from the cyclic stack
                                priorVariables.remove(priorVariables.size() - 1);
                                break;
                            }
                            nestedVarCount--;
                            pos += endMatchLen;
                        }
                    }
                }
            }
        }
        if (top) {
            return altered ? 1 : 0;
        }
        return lengthChange;
    }
}<|MERGE_RESOLUTION|>--- conflicted
+++ resolved
@@ -123,15 +123,6 @@
  * ${jre-${java.specification.version}}
  * </pre>
  *
-<<<<<<< HEAD
- * <code>StringSubstitutor</code> supports this recursive substitution in variable names, but it has to be enabled
- * explicitly by setting the {@link #setEnableSubstitutionInVariables(boolean) enableSubstitutionInVariables} property
- * to <b>true</b>.
- *
- * <code>StringSubstitutor</code> supports to throw exception if there are any resolved variables, this functionality
- * has to be enabled explicitly by setting the {@link #setFailOnUndefinedVariable(boolean) failOnUndefinedVariable}
- * property to <b>true</b>.
-=======
  * <p>
  * {@code StringSubstitutor} supports this recursive substitution in variable names, but it has to be enabled
  * explicitly by calling {@link #setEnableSubstitutionInVariables(boolean)} with {@code true}.
@@ -140,7 +131,6 @@
  * {@code StringSubstitutor} supports throwing exceptions for unresolved variables, you enable this by setting
  * calling {@link #setEnableUndefinedVariableException(boolean)} with {@code true}.
  * </p>
->>>>>>> f0ae79e4
  * <p>
  * This class is <b>not</b> thread safe.
  * </p>
@@ -317,11 +307,7 @@
     /**
      * The flag whether exception should be thrown on undefined variable.
      */
-<<<<<<< HEAD
-    private boolean failOnUndefinedVariable;
-=======
     private boolean enableUndefinedVariableException;
->>>>>>> f0ae79e4
 
     // -----------------------------------------------------------------------
     /**
@@ -637,13 +623,8 @@
      *
      * @return the fail on undefined variable flag
      */
-<<<<<<< HEAD
-    public boolean isFailOnUndefinedVariable() {
-        return failOnUndefinedVariable;
-=======
     public boolean isEnableUndefinedVariableException() {
         return enableUndefinedVariableException;
->>>>>>> f0ae79e4
     }
 
     /**
@@ -753,11 +734,7 @@
      *            the source to replace in, null returns null
      * @return the result of the replace operation
      * @throws IllegalArgumentException
-<<<<<<< HEAD
-     *             if variable is not found when its allowed to throw exception
-=======
      *             if a variable is not found and enableUndefinedVariableException is true
->>>>>>> f0ae79e4
      */
     public String replace(final Object source) {
         if (source == null) {
@@ -1090,13 +1067,8 @@
      *            true if exception should be thrown on undefined variable
      * @return this, to enable chaining
      */
-<<<<<<< HEAD
-    public StringSubstitutor setFailOnUndefinedVariable(final boolean failOnUndefinedVariable) {
-        this.failOnUndefinedVariable = failOnUndefinedVariable;
-=======
     public StringSubstitutor setEnableUndefinedVariableException(final boolean failOnUndefinedVariable) {
         this.enableUndefinedVariableException = failOnUndefinedVariable;
->>>>>>> f0ae79e4
         return this;
     }
 
@@ -1353,11 +1325,7 @@
         final StringMatcher valueDelimMatcher = getValueDelimiterMatcher();
         final boolean substitutionInVariablesEnabled = isEnableSubstitutionInVariables();
         final boolean substitutionInValuesDisabled = isDisableSubstitutionInValues();
-<<<<<<< HEAD
-        final boolean failOnUndefinedVariable = isFailOnUndefinedVariable();
-=======
         final boolean undefinedVariableException = isEnableUndefinedVariableException();
->>>>>>> f0ae79e4
 
         final boolean top = priorVariables == null;
         boolean altered = false;
@@ -1464,18 +1432,11 @@
                                     pos += change;
                                     bufEnd += change;
                                     lengthChange += change;
-<<<<<<< HEAD
-                                    chars = buf.buffer; // in case buffer was
-                                                        // altered
-                                } else if (failOnUndefinedVariable) {
-                                    throw new IllegalArgumentException("Not able to resolve all variables.");
-=======
                                     chars = buf.buffer; // in case buffer was altered
                                 } else if (undefinedVariableException) {
                                     throw new IllegalArgumentException(String.format(
                                             "Cannot resolve variable '%s' (enableSubstitutionInVariables=%s).", varName,
                                             enableSubstitutionInVariables));
->>>>>>> f0ae79e4
                                 }
 
                                 // remove variable from the cyclic stack
