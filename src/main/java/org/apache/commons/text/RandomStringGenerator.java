/*
 * Licensed to the Apache Software Foundation (ASF) under one or more
 * contributor license agreements.  See the NOTICE file distributed with
 * this work for additional information regarding copyright ownership.
 * The ASF licenses this file to You under the Apache License, Version 2.0
 * (the "License"); you may not use this file except in compliance with
 * the License.  You may obtain a copy of the License at
 *
 *      http://www.apache.org/licenses/LICENSE-2.0
 *
 * Unless required by applicable law or agreed to in writing, software
 * distributed under the License is distributed on an "AS IS" BASIS,
 * WITHOUT WARRANTIES OR CONDITIONS OF ANY KIND, either express or implied.
 * See the License for the specific language governing permissions and
 * limitations under the License.
 */
package org.apache.commons.text;

import org.apache.commons.lang3.Validate;

import java.util.ArrayList;
import java.util.HashSet;
import java.util.List;
import java.util.Set;
import java.util.concurrent.ThreadLocalRandom;

/**
 * <p>
 * Generates random Unicode strings containing the specified number of code points.
 * Instances are created using a builder class, which allows the
 * callers to define the properties of the generator. See the documentation for the
 * {@link Builder} class to see available properties.
 * </p>
 * <pre>
 * // Generates a 20 code point string, using only the letters a-z
 * RandomStringGenerator generator = new RandomStringGenerator.Builder()
 *     .withinRange('a', 'z').build();
 * String randomLetters = generator.generate(20);
 * </pre>
 * <pre>
 * // Using Apache Commons RNG for randomness
 * UniformRandomProvider rng = RandomSource.create(...);
 * // Generates a 20 code point string, using only the letters a-z
 * RandomStringGenerator generator = new RandomStringGenerator.Builder()
 *     .withinRange('a', 'z')
 *     .usingRandom(rng::nextInt) // uses Java 8 syntax
 *     .build();
 * String randomLetters = generator.generate(20);
 * </pre>
 * <p>
 * {@code RandomStringBuilder} instances are thread-safe when using the
 * default random number generator (RNG). If a custom RNG is set by calling the method
 * {@link Builder#usingRandom(TextRandomProvider) Builder.usingRandom(TextRandomProvider)}, thread-safety
 * must be ensured externally.
 * </p>
 * @since 1.1
 */
public final class RandomStringGenerator {

    /**
     * The smallest allowed code point (inclusive).
     */
    private final int minimumCodePoint;

    /**
     * The largest allowed code point (inclusive).
     */
    private final int maximumCodePoint;

    /**
     * Filters for code points.
     */
    private final Set<CharacterPredicate> inclusivePredicates;

    /**
     * The source of randomness for this generator.
     */
    private final TextRandomProvider random;

    /**
     * The source of provided characters.
     */
    private final List<Character> characterList;

    /**
     * Constructs the generator.
     *
     * @param minimumCodePoint
     *            smallest allowed code point (inclusive)
     * @param maximumCodePoint
     *            largest allowed code point (inclusive)
     * @param inclusivePredicates
     *            filters for code points
     * @param random
     *            source of randomness
     * @param characterList list of predefined set of characters.
     */
    private RandomStringGenerator(final int minimumCodePoint, final int maximumCodePoint,
                                  final Set<CharacterPredicate> inclusivePredicates, final TextRandomProvider random,
                                  final List<Character> characterList) {
        this.minimumCodePoint = minimumCodePoint;
        this.maximumCodePoint = maximumCodePoint;
        this.inclusivePredicates = inclusivePredicates;
        this.random = random;
        this.characterList = characterList;
    }

    /**
     * Generates a random number within a range, using a {@link ThreadLocalRandom} instance
     * or the user-supplied source of randomness.
     *
     * @param minInclusive
     *            the minimum value allowed
     * @param maxInclusive
     *            the maximum value allowed
     * @return the random number.
     */
    private int generateRandomNumber(final int minInclusive, final int maxInclusive) {
        if (random != null) {
            return random.nextInt(maxInclusive - minInclusive + 1) + minInclusive;
        }
        return ThreadLocalRandom.current().nextInt(minInclusive, maxInclusive + 1);
    }

    /**
     * Generates a random number within a range, using a {@link ThreadLocalRandom} instance
     * or the user-supplied source of randomness.
     *
     * @param characterList predefined char list.
     * @return the random number.
     */
    private int generateRandomNumber(final List<Character> characterList) {
        final int listSize = characterList.size();
        if (random != null) {
            return String.valueOf(characterList.get(random.nextInt(listSize))).codePointAt(0);
        }
        return String.valueOf(characterList.get(ThreadLocalRandom.current().nextInt(0, listSize))).codePointAt(0);
    }

    /**
     * <p>
     * Generates a random string, containing the specified number of code points.
     * </p>
     * <p>Code points are randomly selected between the minimum and maximum values defined
     * in the generator.
     * Surrogate and private use characters are not returned, although the
     * resulting string may contain pairs of surrogates that together encode a
     * supplementary character.
     * </p>
     * <p>
     * Note: the number of {@code char} code units generated will exceed
     * {@code length} if the string contains supplementary characters. See the
     * {@link Character} documentation to understand how Java stores Unicode
     * values.
     * </p>
     *
     * @param length
     *            the number of code points to generate
     * @return the generated string
     * @throws IllegalArgumentException
     *             if {@code length < 0}
     */
    public String generate(final int length) {
        if (length == 0) {
            return "";
        }
        Validate.isTrue(length > 0, "Length %d is smaller than zero.", length);

        final StringBuilder builder = new StringBuilder(length);
        long remaining = length;

        do {
            int codePoint;
            if (characterList != null && !characterList.isEmpty()) {
                codePoint = generateRandomNumber(characterList);
            } else {
                codePoint = generateRandomNumber(minimumCodePoint, maximumCodePoint);
            }
            switch (Character.getType(codePoint)) {
            case Character.UNASSIGNED:
            case Character.PRIVATE_USE:
            case Character.SURROGATE:
                continue;
            default:
            }

            if (inclusivePredicates != null) {
                boolean matchedFilter = false;
                for (final CharacterPredicate predicate : inclusivePredicates) {
                    if (predicate.test(codePoint)) {
                        matchedFilter = true;
                        break;
                    }
                }
                if (!matchedFilter) {
                    continue;
                }
            }

            builder.appendCodePoint(codePoint);
            remaining--;

        } while (remaining != 0);

        return builder.toString();
    }

    /**
     * Generates a random string, containing between the minimum (inclusive) and the maximum (inclusive)
     * number of code points.
     *
     * @param minLengthInclusive
     *            the minimum (inclusive) number of code points to generate
     * @param maxLengthInclusive
     *            the maximum (inclusive) number of code points to generate
     * @return the generated string
     * @throws IllegalArgumentException
     *             if {@code minLengthInclusive < 0}, or {@code maxLengthInclusive < minLengthInclusive}
     * @see RandomStringGenerator#generate(int)
     * @since 1.2
     */
    public String generate(final int minLengthInclusive, final int maxLengthInclusive) {
        Validate.isTrue(minLengthInclusive >= 0, "Minimum length %d is smaller than zero.", minLengthInclusive);
        Validate.isTrue(minLengthInclusive <= maxLengthInclusive,
                "Maximum length %d is smaller than minimum length %d.", maxLengthInclusive, minLengthInclusive);
        return generate(generateRandomNumber(minLengthInclusive, maxLengthInclusive));
    }

    /**
     * <p>A builder for generating {@code RandomStringGenerator} instances.</p>
     * <p>The behaviour of a generator is controlled by properties set by this
     * builder. Each property has a default value, which can be overridden by
     * calling the methods defined in this class, prior to calling {@link #build()}.</p>
     *
     * <p>All the property setting methods return the {@code Builder} instance to allow for method chaining.</p>
     *
     * <p>The minimum and maximum code point values are defined using {@link #withinRange(int, int)}. The
     * default values are {@code 0} and {@link Character#MAX_CODE_POINT} respectively.</p>
     *
     * <p>The source of randomness can be set using {@link #usingRandom(TextRandomProvider)},
     * otherwise {@link ThreadLocalRandom} is used.</p>
     *
     * <p>The type of code points returned can be filtered using {@link #filteredBy(CharacterPredicate...)},
     * which defines a collection of tests that are applied to the randomly generated code points.
     * The code points will only be included in the result if they pass at least one of the tests.
     * Some commonly used predicates are provided by the {@link CharacterPredicates} enum.</p>
     *
     * <p>This class is not thread safe.</p>
     * @since 1.1
     */
    public static class Builder implements org.apache.commons.text.Builder<RandomStringGenerator> {

        /**
         * The default maximum code point allowed: {@link Character#MAX_CODE_POINT}
         * ({@value}).
         */
        public static final int DEFAULT_MAXIMUM_CODE_POINT = Character.MAX_CODE_POINT;

        /**
         * The default string length produced by this builder: {@value}.
         */
        public static final int DEFAULT_LENGTH = 0;

        /**
         * The default minimum code point allowed: {@value}.
         */
        public static final int DEFAULT_MINIMUM_CODE_POINT = 0;

        /**
         * The minimum code point allowed.
         */
        private int minimumCodePoint = DEFAULT_MINIMUM_CODE_POINT;

        /**
         * The maximum code point allowed.
         */
        private int maximumCodePoint = DEFAULT_MAXIMUM_CODE_POINT;

        /**
         * Filters for code points.
         */
        private Set<CharacterPredicate> inclusivePredicates;

        /**
         * The source of randomness.
         */
        private TextRandomProvider random;

        /**
         * The source of provided characters.
         */
        private List<Character> characterList;

        /**
         * <p>
         * Specifies the minimum and maximum code points allowed in the
         * generated string.
         * </p>
         *
         * @param minimumCodePoint
         *            the smallest code point allowed (inclusive)
         * @param maximumCodePoint
         *            the largest code point allowed (inclusive)
         * @return {@code this}, to allow method chaining
         * @throws IllegalArgumentException
         *             if {@code maximumCodePoint >}
         *             {@link Character#MAX_CODE_POINT}
         * @throws IllegalArgumentException
         *             if {@code minimumCodePoint < 0}
         * @throws IllegalArgumentException
         *             if {@code minimumCodePoint > maximumCodePoint}
         */
        public Builder withinRange(final int minimumCodePoint, final int maximumCodePoint) {
            Validate.isTrue(minimumCodePoint <= maximumCodePoint,
                    "Minimum code point %d is larger than maximum code point %d", minimumCodePoint, maximumCodePoint);
            Validate.isTrue(minimumCodePoint >= 0, "Minimum code point %d is negative", minimumCodePoint);
            Validate.isTrue(maximumCodePoint <= Character.MAX_CODE_POINT,
                    "Value %d is larger than Character.MAX_CODE_POINT.", maximumCodePoint);

            this.minimumCodePoint = minimumCodePoint;
            this.maximumCodePoint = maximumCodePoint;
            return this;
        }

        /**
         * <p>
         * Specifies the array of minimum and maximum char allowed in the
         * generated string.
         * </p>
         *
         * For example:
         * <pre>
         * {@code
         *     char [][] pairs = {{'0','9'}};
         *     char [][] pairs = {{'a','z'}};
         *     char [][] pairs = {{'a','z'},{'0','9'}};
         * }
         * </pre>
         *
         * @param pairs array of charachters array, expected is to pass min, max pairs through this arg.
         * @return {@code this}, to allow method chaining.
         */
        public Builder withinRange(final char[] ... pairs) {
<<<<<<< HEAD
            characterList = new ArrayList<Character>();
            for (char[] pair :  pairs) {
=======
            characterList = new ArrayList<>();
            for (final char[] pair :  pairs) {
>>>>>>> 3bb08232
                final int minimumCodePoint = pair[0];
                final int maximumCodePoint = pair[1];
                Validate.isTrue(minimumCodePoint <= maximumCodePoint,
                    "Minimum code point %d is larger than maximum code point %d", minimumCodePoint, maximumCodePoint);

                for (int index = minimumCodePoint; index <= maximumCodePoint; index++) {
                    characterList.add((char) index);
                }
            }
            return this;

        }

        /**
         * <p>
         * Limits the characters in the generated string to those that match at
         * least one of the predicates supplied.
         * </p>
         *
         * <p>
         * Passing {@code null} or an empty array to this method will revert to the
         * default behaviour of allowing any character. Multiple calls to this
         * method will replace the previously stored predicates.
         * </p>
         *
         * @param predicates
         *            the predicates, may be {@code null} or empty
         * @return {@code this}, to allow method chaining
         */
        public Builder filteredBy(final CharacterPredicate... predicates) {
            if (predicates == null || predicates.length == 0) {
                inclusivePredicates = null;
                return this;
            }

            if (inclusivePredicates == null) {
                inclusivePredicates = new HashSet<>();
            } else {
                inclusivePredicates.clear();
            }

            for (final CharacterPredicate predicate : predicates) {
                inclusivePredicates.add(predicate);
            }

            return this;
        }

        /**
         * <p>
         * Overrides the default source of randomness.  It is highly
         * recommended that a random number generator library like
         * <a href="http://commons.apache.org/proper/commons-rng/">Apache Commons RNG</a>
         * be used to provide the random number generation.
         * </p>
         *
         * <p>
         * When using Java 8 or later, {@link TextRandomProvider} is a
         * functional interface and need not be explicitly implemented:
         * </p>
         * <pre>
         * {@code
         *     UniformRandomProvider rng = RandomSource.create(...);
         *     RandomStringGenerator gen = new RandomStringGenerator.Builder()
         *         .usingRandom(rng::nextInt)
         *         // additional builder calls as needed
         *         .build();
         * }
         * </pre>
         *
         * <p>
         * Passing {@code null} to this method will revert to the default source of
         * randomness.
         * </p>
         *
         * @param random
         *            the source of randomness, may be {@code null}
         * @return {@code this}, to allow method chaining
         */
        public Builder usingRandom(final TextRandomProvider random) {
            this.random = random;
            return this;
        }

        /**
         * <p>
         * Limits the characters in the generated string to those who match at
         * supplied list of Character.
         * </p>
         *
         * <p>
         * Passing {@code null} or an empty array to this method will revert to the
         * default behaviour of allowing any character. Multiple calls to this
         * method will replace the previously stored Character.
         * </p>
         *
         * @param chars set of preefined Characters for random string generation
         *            the Character can be, may be {@code null} or empty
         * @return {@code this}, to allow method chaining
         * @since 1.2
         */
        public Builder selectFrom(final char ... chars) {
            characterList = new ArrayList<>();
            for (final char c : chars) {
                characterList.add(c);
            }
            return this;
        }

        /**
         * <p>Builds the {@code RandomStringGenerator} using the properties specified.</p>
         * @return the configured {@code RandomStringGenerator}
         */
        @Override
        public RandomStringGenerator build() {
            return new RandomStringGenerator(minimumCodePoint, maximumCodePoint, inclusivePredicates,
                    random, characterList);
        }
    }
}<|MERGE_RESOLUTION|>--- conflicted
+++ resolved
@@ -341,13 +341,9 @@
          * @return {@code this}, to allow method chaining.
          */
         public Builder withinRange(final char[] ... pairs) {
-<<<<<<< HEAD
             characterList = new ArrayList<Character>();
             for (char[] pair :  pairs) {
-=======
-            characterList = new ArrayList<>();
-            for (final char[] pair :  pairs) {
->>>>>>> 3bb08232
+              
                 final int minimumCodePoint = pair[0];
                 final int maximumCodePoint = pair[1];
                 Validate.isTrue(minimumCodePoint <= maximumCodePoint,
