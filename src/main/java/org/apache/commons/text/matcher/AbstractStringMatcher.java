--- conflicted
+++ resolved
@@ -429,64 +429,7 @@
     }
 
     /**
-<<<<<<< HEAD
-     * Matches Uppercase characters as determined by {@link java.lang.Character#isUpperCase(int)}
-     * <p>
-     * Thread=safe.
-     * </p>
-     */
-    static final class UppercaseMatcher extends AbstractStringMatcher {
-
-        /**
-         * Constructs a new instance of {@code UppercaseMatcher}.
-         */
-        UppercaseMatcher() {
-        }
-
-        /**
-         * Returns {@code 1} if there is a match, or {@code 0} if there is no match.
-         *
-         * @param buffer the text content to match against, do not change
-         * @param start the starting position for the match, valid for buffer
-         * @param bufferStart unused
-         * @param bufferEnd unused
-         * @return the number of matching characters, zero for no match
-         */
-        @Override
-        public int isMatch(char[] buffer, int start, int bufferStart, int bufferEnd) {
-            int codePoint = Character.codePointAt(buffer, start);
-            return Character.isUpperCase(codePoint) ? Character.charCount(codePoint) : 0;
-        }
-
-        /**
-         * Returns {@code 1} if there is a match, or {@code 0} if there is no match.
-         *
-         * @param buffer the text content to match against, do not change
-         * @param start the starting position for the match, valid for buffer
-         * @param bufferStart unused
-         * @param bufferEnd unused
-         * @return The number of matching characters, zero for no match
-         */
-        @Override
-        public int isMatch(final CharSequence buffer, final int start, final int bufferStart, final int bufferEnd) {
-            int codePoint = Character.codePointAt(buffer, start);
-            return Character.isUpperCase(codePoint) ? Character.charCount(codePoint) : 0;
-        }
-
-        /**
-         * Returns 1.
-         */
-        @Override
-        public int size() {
-            throw new UnsupportedOperationException("Uppercase Matcher doesn't support size() method");
-        }
-    }
-
-    /**
-     * Constructor.
-=======
      * Constructs a new instance.
->>>>>>> 4b529048
      */
     protected AbstractStringMatcher() {
     }
